{
<<<<<<< HEAD
 "cells": [
  {
   "cell_type": "markdown",
   "metadata": {},
   "source": [
    "# Total carbon per country\n",
    "\n",
    "- In this code we calculate the total carbon pero country with a csv as an output with the values classified in different years\n",
    "- summary of the process:\n",
    "  - get both rasters and vector data\n",
    "  - adapt a table for the output\n",
    "  - iterate over the rasters and iterate over the vector data\n",
    "  - do the masking and sum the values of the output raster (array)\n",
    "  - collect the results into a list\n",
    "  - append the results to the adapted final table"
   ]
  },
  {
   "cell_type": "code",
   "execution_count": 17,
   "metadata": {},
   "outputs": [],
   "source": [
    "import os\n",
    "import geopandas as gpd\n",
    "import rasterio\n",
    "import rasterio.mask\n",
    "from affine import Affine\n",
    "import matplotlib.pyplot as plt\n",
    "import numpy as np\n",
    "import pandas as pd\n",
    "import math\n",
    "import platform\n",
    "from rasterio.plot import show"
   ]
  },
  {
   "cell_type": "code",
   "execution_count": 13,
   "metadata": {},
   "outputs": [
=======
  "cells": [
>>>>>>> ddcdc683
    {
      "cell_type": "markdown",
      "metadata": {
        "tags": []
      },
      "source": [
        "# Country-level vegetation carbon stock\n",
        "\n",
        "The purpose of this notebook is to serve as interactive documentation for the Vegetation Carbon Stock aggregation script. It is structured in a way that the functions are used immediately after they are declared, allowing the user to perform the country-level aggregation process step-by-step. All the functions defined in this notebook are identical to their Python script counterparts. \n",
        "\n",
        "The script begins by importing all the packages needed to perform the country-level aggregation of vegetation carbon stock:"
      ]
<<<<<<< HEAD
     },
     "execution_count": 13,
     "metadata": {},
     "output_type": "execute_result"
    }
   ],
   "source": [
    "\"\"\"This is the location of the raster files\"\"\"\n",
    "# Note: the file name structure must be vcs_YYYY_global_300m.tif'\n",
    "path = r\"//akif.internal/public/veg_c_storage_rawdata\"\n",
    "\n",
    "\"\"\"Get a list of the raster files inside the folder\"\"\"\n",
    "File_list = []\n",
    "for file in os.listdir(path):\n",
    "    # Iterate over all the files in the specified directory.\n",
    "    if \".tif\" in file:\n",
    "        # Process the file if it has a .tif format.\n",
    "        if platform.system() is \"Windows\":\n",
    "            address = os.path.join(path, file).replace(\"/\",\"\\\\\")\n",
    "        else:\n",
    "            address = os.path.join(path, file).replace(\"\\\\\",\"/\")\n",
    "            #build the path according the OS running the script\n",
    "        if address not in File_list:\n",
    "            # Add the file address to the list if it had not been added before.\n",
    "            File_list.append(address)\n",
    "    else:\n",
    "        pass\n",
    "\n",
    "File_list[0:1]"
   ]
  },
  {
   "cell_type": "code",
   "execution_count": 14,
   "metadata": {},
   "outputs": [],
   "source": [
    "\"\"\"This is the location of the vector global layer\"\"\"\n",
    "globalmap = r\"\\\\akif.internal\\public\\z_resources\\im-wb\\2015_gaul_dataset_mod_2015_gaul_dataset_gdba0000000b.shp\"\n",
    "\n",
    "if platform.system() is \"Windows\":\n",
    "    globalmap = globalmap.replace(\"/\",\"\\\\\")\n",
    "else:\n",
    "    globalmap = globalmap.replace(\"\\\\\",\"/\")\n",
    "    #build the path according the OS running the script\n",
    "\n",
    "\"\"\"Prepare the dataframe / df for the final table\"\"\"   \n",
    "gdf = gpd.read_file(globalmap)\n",
    "\n",
    "df_final = pd.DataFrame(gdf.drop(columns='geometry'))\n",
    "df_final = df_final.drop([\"STATUS\", \"DISP_AREA\", \"ADM0_CODE\", \"STR0_YEAR\", \"EXP0_YEAR\", \"Shape_Leng\", \"ISO3166_1_\", \"ISO3166__1\", \"Shape_Le_1\", \"Shape_Area\"], axis = 1)\n"
   ]
  },
  {
   "cell_type": "code",
   "execution_count": 15,
   "metadata": {},
   "outputs": [],
   "source": [
    "def area_of_pixel(pixel_size, center_lat):\n",
    "\n",
    "    a = 6378137  # meters\n",
    "    b = 6356752.3142  # meters\n",
    "    e = math.sqrt(1 - (b/a)**2)\n",
    "    area_list = []\n",
    "    for f in [center_lat+pixel_size/2, center_lat-pixel_size/2]:\n",
    "        zm = 1 - e*math.sin(math.radians(f))\n",
    "        zp = 1 + e*math.sin(math.radians(f))\n",
    "        area_list.append(\n",
    "            math.pi * b**2 * (\n",
    "                math.log(zp/zm) / (2*e) +\n",
    "                math.sin(math.radians(f)) / (zp*zm)))\n",
    "    return (pixel_size / 360. * (area_list[0] - area_list[1])) * np.power(10.0,-4) "
   ]
  },
  {
   "cell_type": "code",
   "execution_count": 12,
   "metadata": {},
   "outputs": [],
   "source": [
    "def get_total_carbon_stock(out_image, out_transform, pixel_size, width_0, height_0, width_1, height_1):\n",
    "    \n",
    "    # Create matrix of coordinates based in tile number.\n",
    "    cols, rows = np.meshgrid(np.arange(width_0, width_1), np.arange(height_0, height_1))\n",
    "\n",
    "    # Transform the tile number coordinates to real coordinates and extract only latitude information. \n",
    "    ys = rasterio.transform.xy(out_transform, rows, cols)[1]\n",
    "    latitudes = np.array(ys) # Cast the list of arrays to a 2D array for computational convenience.\n",
    "\n",
    "    # Iterate over the latitudes matrix, calculate the area of each tile and store it in the real_raster_areas array.\n",
    "    real_raster_areas = np.empty(np.shape(latitudes))\n",
    "    for i, latitude_array in enumerate(latitudes):\n",
    "        for j, latitude in enumerate(latitude_array):\n",
    "            real_raster_areas[i,j] = area_of_pixel(pixel_size, latitude)\n",
    "\n",
    "    # Calculate the total carbon stock in each tile: tonnes/hectare * hectares = tonnes.    \n",
    "    total_carbon_stock_array = real_raster_areas * np.transpose(out_image[0,height_0:height_1,width_0:width_1])\n",
    "\n",
    "    # Sum all the carbon stock values in the country treating NaNs as 0.0. \n",
    "    total_carbon_stock = np.nansum(total_carbon_stock_array) \n",
    "\n",
    "    return total_carbon_stock"
   ]
  },
  {
   "cell_type": "code",
   "execution_count": 33,
   "metadata": {},
   "outputs": [],
   "source": [
    "def raster_tiling(out_image, out_transform, pixel_size, width, height):\n",
    "\n",
    "    tilesize = 1000\n",
    "    total_acumulated_carbon_stock = 0\n",
    "\n",
    "    for i in range(tilesize, width, tilesize): #tilesize marks from where to where in width\n",
    "        w0 = i\n",
    "        w1 = min(i+tilesize, width) -i\n",
    "        for j in range(tilesize, height, tilesize):\n",
    "            #this is for the edge parts, so we don't get nodata from the borders\n",
    "            h0 = j\n",
    "            h1 = min(j+tilesize, height) - j\n",
    "\n",
    "            total_carbon_stock = get_total_carbon_stock(out_image, out_transform, pixel_size, w0, h0, w1, h1)\n",
    "\n",
    "            total_acumulated_carbon_stock += total_carbon_stock\n",
    "\n",
    "    return total_acumulated_carbon_stock\n"
   ]
  },
  {
   "cell_type": "code",
   "execution_count": 16,
   "metadata": {},
   "outputs": [
    {
     "name": "stdout",
     "output_type": "stream",
     "text": [
      "We are working with the file \\\\akif.internal\\public\\veg_c_storage_rawdata\\vcs_2001_global_300m.tif from the year 2001\n"
     ]
    }
   ],
   "source": [
    "\"\"\"We set ourselves in the folder with the rasters\"\"\"\n",
    "os.chdir(path)\n",
    "\n",
    "\"\"\"Iterate the rasters\"\"\"\n",
    "for file in File_list[0:1]: # CUIDATO CUANDO TERMINES BORRALO\n",
    "    \"\"\"Take the year of the file\"\"\"\n",
    "    file_start = file.find(\"vcs_\") + 4\n",
    "    file_end = file_start + 4\n",
    "    file_year = str(file[file_start:file_end])\n",
    "    print(\"We are working with the file {} from the year {}\".format(file, file_year))\n"
   ]
  },
  {
   "cell_type": "code",
   "execution_count": 23,
   "metadata": {},
   "outputs": [
    {
     "name": "stdout",
     "output_type": "stream",
     "text": [
      "  working with the country Kiribati \n",
      "the masking has been done\n"
     ]
    },
    {
     "ename": "KeyboardInterrupt",
     "evalue": "",
     "output_type": "error",
     "traceback": [
      "\u001b[1;31m---------------------------------------------------------------------------\u001b[0m",
      "\u001b[1;31mKeyboardInterrupt\u001b[0m                         Traceback (most recent call last)",
      "\u001b[1;32m~\\AppData\\Local\\Temp/ipykernel_3824/275201751.py\u001b[0m in \u001b[0;36m<module>\u001b[1;34m\u001b[0m\n\u001b[0;32m     35\u001b[0m         \u001b[1;32mfor\u001b[0m \u001b[0mi\u001b[0m\u001b[1;33m,\u001b[0m \u001b[0mlatitude_array\u001b[0m \u001b[1;32min\u001b[0m \u001b[0menumerate\u001b[0m\u001b[1;33m(\u001b[0m\u001b[0mlatitudes\u001b[0m\u001b[1;33m)\u001b[0m\u001b[1;33m:\u001b[0m\u001b[1;33m\u001b[0m\u001b[1;33m\u001b[0m\u001b[0m\n\u001b[0;32m     36\u001b[0m             \u001b[1;32mfor\u001b[0m \u001b[0mj\u001b[0m\u001b[1;33m,\u001b[0m \u001b[0mlatitude\u001b[0m \u001b[1;32min\u001b[0m \u001b[0menumerate\u001b[0m\u001b[1;33m(\u001b[0m\u001b[0mlatitude_array\u001b[0m\u001b[1;33m)\u001b[0m\u001b[1;33m:\u001b[0m\u001b[1;33m\u001b[0m\u001b[1;33m\u001b[0m\u001b[0m\n\u001b[1;32m---> 37\u001b[1;33m                 \u001b[0mreal_raster_areas\u001b[0m\u001b[1;33m[\u001b[0m\u001b[0mi\u001b[0m\u001b[1;33m,\u001b[0m\u001b[0mj\u001b[0m\u001b[1;33m]\u001b[0m \u001b[1;33m=\u001b[0m \u001b[0marea_of_pixel\u001b[0m\u001b[1;33m(\u001b[0m\u001b[0mpixel_size\u001b[0m\u001b[1;33m,\u001b[0m \u001b[0mlatitude\u001b[0m\u001b[1;33m)\u001b[0m\u001b[1;33m\u001b[0m\u001b[1;33m\u001b[0m\u001b[0m\n\u001b[0m\u001b[0;32m     38\u001b[0m \u001b[1;33m\u001b[0m\u001b[0m\n\u001b[0;32m     39\u001b[0m         \u001b[1;31m# Calculate the total carbon stock in each tile: tonnes/hectare * hectares = tonnes.\u001b[0m\u001b[1;33m\u001b[0m\u001b[1;33m\u001b[0m\u001b[1;33m\u001b[0m\u001b[0m\n",
      "\u001b[1;32m~\\AppData\\Local\\Temp/ipykernel_3824/4083015764.py\u001b[0m in \u001b[0;36marea_of_pixel\u001b[1;34m(pixel_size, center_lat)\u001b[0m\n\u001b[0;32m     12\u001b[0m                 \u001b[0mmath\u001b[0m\u001b[1;33m.\u001b[0m\u001b[0mlog\u001b[0m\u001b[1;33m(\u001b[0m\u001b[0mzp\u001b[0m\u001b[1;33m/\u001b[0m\u001b[0mzm\u001b[0m\u001b[1;33m)\u001b[0m \u001b[1;33m/\u001b[0m \u001b[1;33m(\u001b[0m\u001b[1;36m2\u001b[0m\u001b[1;33m*\u001b[0m\u001b[0me\u001b[0m\u001b[1;33m)\u001b[0m \u001b[1;33m+\u001b[0m\u001b[1;33m\u001b[0m\u001b[1;33m\u001b[0m\u001b[0m\n\u001b[0;32m     13\u001b[0m                 math.sin(math.radians(f)) / (zp*zm)))\n\u001b[1;32m---> 14\u001b[1;33m     \u001b[1;32mreturn\u001b[0m \u001b[1;33m(\u001b[0m\u001b[0mpixel_size\u001b[0m \u001b[1;33m/\u001b[0m \u001b[1;36m360.\u001b[0m \u001b[1;33m*\u001b[0m \u001b[1;33m(\u001b[0m\u001b[0marea_list\u001b[0m\u001b[1;33m[\u001b[0m\u001b[1;36m0\u001b[0m\u001b[1;33m]\u001b[0m \u001b[1;33m-\u001b[0m \u001b[0marea_list\u001b[0m\u001b[1;33m[\u001b[0m\u001b[1;36m1\u001b[0m\u001b[1;33m]\u001b[0m\u001b[1;33m)\u001b[0m\u001b[1;33m)\u001b[0m \u001b[1;33m*\u001b[0m \u001b[0mnp\u001b[0m\u001b[1;33m.\u001b[0m\u001b[0mpower\u001b[0m\u001b[1;33m(\u001b[0m\u001b[1;36m10.0\u001b[0m\u001b[1;33m,\u001b[0m\u001b[1;33m-\u001b[0m\u001b[1;36m4\u001b[0m\u001b[1;33m)\u001b[0m\u001b[1;33m\u001b[0m\u001b[1;33m\u001b[0m\u001b[0m\n\u001b[0m",
      "\u001b[1;31mKeyboardInterrupt\u001b[0m: "
     ]
    }
   ],
   "source": [
    "\n",
    "\"\"\"Create a list of the carbon values\"\"\"\n",
    "carbon_values = []\n",
    "\n",
    "\"\"\"Open the raster\"\"\"\n",
    "with rasterio.open(file) as raster_file:\n",
    "\n",
    "    gt = raster_file.transform # Get all the raster properties on a list.\n",
    "    pixel_size = gt[0]\n",
    "\n",
    "    \"\"\"Iterate on the gdf\"\"\"\n",
    "    for row_index, row in gdf.loc[233:233].iterrows(): # gdf.loc[0:1].iterrows():\n",
    "        geo_row = gpd.GeoSeries(row['geometry'])\n",
    "\n",
    "        print(\"\\r\", \" working with the country {} \".format(row[\"ADM0_NAME\"]))\n",
    "\n",
    "        \"\"\"Do the masking\"\"\"\n",
    "        out_image, out_transform = rasterio.mask.mask(raster_file, geo_row, crop=True)\n",
    "        print(\"the masking has been done\")\n",
    "        \"\"\"get the pixel area value\"\"\"\n",
    "        \n",
    "        # Create a global raster where each pixel's value corresponds to its true area in hectares.\n",
    "\n",
    "        # Obtain the number of tiles in both directions.\n",
    "        height = out_image.shape[1]\n",
    "        width  = out_image.shape[2]\n",
    "        \n",
    "        cols, rows = np.meshgrid(np.arange(width), np.arange(height))\n",
    "\n",
    "        # Transform the tile number coordinates to real coordinates and extract only latitude information. \n",
    "        ys = rasterio.transform.xy(out_transform, rows, cols)[1]\n",
    "        latitudes = np.array(ys) # Cast the list of arrays to a 2D array for computational convenience.\n",
    "\n",
    "        # Iterate over the latitudes matrix, calculate the area of each tile and store it in the real_raster_areas array.\n",
    "        real_raster_areas = np.empty(np.shape(latitudes))\n",
    "        for i, latitude_array in enumerate(latitudes):\n",
    "            for j, latitude in enumerate(latitude_array):\n",
    "                real_raster_areas[i,j] = area_of_pixel(pixel_size, latitude)\n",
    "\n",
    "        # Calculate the total carbon stock in each tile: tonnes/hectare * hectares = tonnes.    \n",
    "        total_carbon_stock_array = real_raster_areas * out_image[0,0:height,0:width]\n",
    "\n",
    "        # Sum all the carbon stock values in the country treating NaNs as 0.0. \n",
    "        total_carbon_stock = np.nansum(total_carbon_stock_array) \n",
    "\n",
    "        \"\"\"Sum the values ignoring the nan values\"\"\"\n",
    "        carbon_total = np.nansum(out_image) # nansum treats nan values as 0, we have to do this since with sum we get as result nan\n",
    "\n",
    "        \"\"\"Append the value to the list\"\"\"\n",
    "        # carbon_values.append(total_carbon_stock)\n",
    "\n",
    "        print(\"\\r\", \"the country {} is finished\".format(row[\"ADM0_NAME\"]), end=\"\") #this is, so we delete the previous print\n",
    "        \n",
    "print(\"\\r\", \"Finished calculating {} year raster\".format(file_year), end=\"\")\n",
    "\n",
    "\n",
    "\"\"\"Transform the list into a dataframe with the header of the year\"\"\"\n",
    "# carbon_values_s = pd.DataFrame(carbon_values, columns = [file_year])\n",
    "\n",
    "\"\"\"Append the dataframe to the final dataframe\"\"\"\n",
    "# df_final = df_final.join(carbon_values_s)\n",
    "\n",
    "\"\"\"Export the result\"\"\"\n",
    "# df_final.to_csv(\"total_carbon.csv\")"
   ]
  },
  {
   "cell_type": "code",
   "execution_count": 20,
   "metadata": {},
   "outputs": [
    {
     "data": {
      "image/png": "iVBORw0KGgoAAAANSUhEUgAAAYQAAADxCAYAAADLJcAVAAAAOXRFWHRTb2Z0d2FyZQBNYXRwbG90bGliIHZlcnNpb24zLjQuMywgaHR0cHM6Ly9tYXRwbG90bGliLm9yZy/MnkTPAAAACXBIWXMAAAsTAAALEwEAmpwYAAAYt0lEQVR4nO3de5DddZnn8ffTl3QSkpCEXMgkKAHiBWZmo2QDFqOrE0I61uzgVJmaOLtjqpatOAxOjYuOAo4j446rWAqO68CYKSiBUREyY0G5JhCiO+54ARIFucRIBJSQkKhASIAkfXn2j/PtcLpzutPp7pw+nbxfVafOr5/fpZ/zq6Q/53c55xuZiSRJTaPdgCSpMRgIkiTAQJAkFQaCJAkwECRJhYEgSQIaKBAioj0itkbEtoi4YrT7kaQTTTTC5xAiohn4GbAU2A48ALwnMx8b1cYk6QTSKEcIi4FtmflEZh4EbgMuHuWeJOmE0iiBMBd4uurn7aUmSaqTltFuoIgatcPOZUXEamA1QDPN505kyrHuS6qL1517Bo8/+AsWLHwtj//4KcikEU7n6vizl+d/nZkza81rlEDYDpxW9fM8YEffhTJzDbAGYEpMz/NiSX26k46RDd13HJpun3MZPNnBKRN/+1CtafZMeGU/nTufpXn2LLp27R6NNnUcuTfX/qK/eY0SCA8ACyJiPvAMsBL4k9FtSRq+nj/4S5tW1KxXi5YWsrOTaG6GpiA7OslfP0dMnEDLGaez93dmMenfDtD1wp669K4TT0MEQmZ2RsT7gbuBZuCmzHx0lNuSRkytAKjW/roPExGs/9WXDtWWn/kh1v38syybtIomYOL2l2DWDFpOOok82AGdneTBg3S/9NIx7l4nika5qExmfiszX5eZZ2bmJ0e7H2ko+v7h73tk0J/1P/sM6375+V61HNcKwN37biYPHKTpiR3kxDb2v34O63ddz/rfrKFp+jSap02jafJkWs44nabx40fkdejE1BBHCNJY1N+7/v7q7bP+jJgwgdx/ALIbpk6hc+YUWp7Yyfqd/3DY8uu3fOrVH7q6WP/CjSxb+DGa93ceKq/7xXUAXHTu1eS+V7j75VsHHUJSXw1zhCAdD5af9Vf9z8xk3S+uIyZNJFpaiI5OWl54GQ52AJXTRu0z38eSd/yvXqu1T72E9S/cWNlEazPR2c1/eudnei3zwtmTWb/1mpF9MTrheIQgDcPSphW9jgiypblyJNDWBl1dZEdHr+sCAHR2sW7HF1k+9y+Izi6yKVg2aRV377sZgOWv+cChRZef9Vfk/Fc/ktM1oZWWF/Yz/mAXF771k2RLsPE7VzH++a5D/UhDZSBIQ1Trj+/6n376sFr7zPex/ldfOhQMefBgZUYm9LmQDLDul5+n/fUfITo6obOLbDkJgLf9588Qk1oZ99Sv6J4+mQzY+J2rAGjd24k0XJ4ykoZpadOKQ49a+v7B77lesG7HFw+7kLzov11bWWbrNXTMmUbHa2fSNaGV5fMvZ9zzB5m45Vm6Tp1G9/hWutuaD6037oldI/iKdKIyEKQR1BMK/YVD+/T/3u+67bP/nOkPvXjo5+62Zpr2d/Dyb42ne/JJNB3sYt2T13LP/R+nc9I4mg520/6GyhcDdz6zw9NFGjZPGUkjrL8/zMsmrSImjKd96iXE5EkwrpXc9zLrd11fWaApaP71Hi467xOQSevBTppefJmTX+lg/SOfpP31Hzm0re/cewUXXvB3rP/ppw0CjRiPEKR66uqCca0QAR2dldtPi/U7/wGagqaXDtC0dz+x6zmytYV45UBlfp+7iJo2bQEqn3CWRoKBIB0jNa8ttLVVvqKio4McPw5mz+i1To5vY/0jn2T9lk8RLS3sO3sG637+WS684O8O2/49B74CQPPMGYfNk4bCtxZSHUVLC90v7iXaxkHbODpmTARg2Zs/zp43TOGHVR9Gy/376WqrvGdr3f6bfreZnV3HtmmdMDxCkOpgadMKOOM1rHv672maPhVmTiebg+hMlr354zS9+DI//OoHAbjw9ypHAzF5Em3PdbBs4ccOfSIZYNmb/ubV6YUfg6Za3x4vHT0DQaqDDd138PzCqQCse/JausePg244eHIrHVPHkxPaDi1777//NcvP/BBdM0+muaObbG3uta09bzj50HTTvv3knheRRoKBINVJV+ur7+Tv2Xw1d//kf9L23AE6JzbTPa6F5Wd+iGW/+7HKslMn0fTiKzQd6GLf/Elc+NbK9z0uPf8TRMI7Lvw0F/3Hq+k6ZTJxsgNFaWQYCFKdbL7xct506bW9ahu+/zG++80P07S38p1GcbCD9ll/RvPu5+mcMYmX5k3g4KQm9r628i2mzXteYeLOAxDQ3dZCBnDKVDZ030HzzJqDYEmDZiBIdfAf3l+5BvDjGy7nosV/e/gCe/aRe/cRBztYv/sf6Zo1jXv/30fZP7WJTTddzn3/XLm+sH7Lp9j4b1fR9uw+7v33v2b/rAmsf6Ry9JCzT6nb69HxybuMpGOs58vvls+/nHVPXkvzM78GKkNm5t59xEknkfv3V77i+onPAbD/1MrdRz9ac3nNbR6cWfl+o+5xldNQyyatovvll4/p69DxzyMEqV6aKv/dOs44lfZzriJnT6dp1gxy9ik0TT350LedXnTeJ/ju//kwF7X9l3431fJS5Suzv7f2QwCGgUaERwjSMba0aUVl/IO2Ntpf/xFaWpqhs4vuyeO5+8HPceFbP8mBUyvv+N/yx5+F+ZXp7DhY82spNnTfQT7wcK/t19LfeM5SfwwEqQ6ys5Ps7ITHn6gU4tU7juL7D9HW1sbyuX/BhNf/Fntf09bPViqO9AV6cOQxnKVaDARpNGQCr/5R796/n+6dz9K881mmjx/P0luG/67+LX/8WV6e1cysYW9JJwqvIUgNpnv//hHZTsfEJh763/9jRLalE4NHCNJxaGnTCmbOf+1ot6ExxiME6TjV+eQvvKCso2IgSJIAA0GSVBgIkiTAQJAkFQaCJAkwECRJhYEgSQIMBElSMaxAiIinIuLhiHgwIjaV2vSI2BARj5fnaVXLXxkR2yJia0Qsq6qfW7azLSK+EBGOGi5JdTYSRwjvyMyFmbmo/HwFsDEzFwAby89ExNnASuAcoB24PiJ6Rg+/AVgNLCiP9hHoS5J0FI7FKaOLgZvL9M3Au6rqt2Xmgcx8EtgGLI6IOcCUzPxBZiZwS9U6kqQ6GW4gJHBPRGyOiNWlNjszdwKU555v350LPF217vZSm1um+9YPExGrI2JTRGzq4MAwW5ckVRvut51ekJk7ImIWsCEifjrAsrWuC+QA9cOLmWuANQBTYnrNZSRJQzOsI4TM3FGedwPfABYDu8ppIMrz7rL4duC0qtXnATtKfV6NuiSpjoYcCBFxUkRM7pkGLgIeAe4CVpXFVgF3lum7gJUR0RYR86lcPL6/nFbaGxHnl7uL3lu1jiSpToZzymg28I1yh2gL8NXMXB8RDwC3R8QlwC+BFQCZ+WhE3A48BnQCl2VmV9nWpcCXgQnAuvKQJNVRZI7NU/FTYnqeF0tGuw1JGlPuzbWbqz4m0IufVJYkAQaCJKkwECRJgIEgSSoMBEkSYCBIkgoDQZIEGAiSpMJAkCQBBoIkqTAQJEmAgSBJKgwESRJgIEiSCgNBkgQYCJKkwkCQJAEGgiSpMBAkSYCBIEkqDARJEmAgSJIKA0GSBBgIkqTCQJAkAQaCJKkwECRJgIEgSSoMBEkSYCBIkoojBkJE3BQRuyPikara9IjYEBGPl+dpVfOujIhtEbE1IpZV1c+NiIfLvC9ERJR6W0R8vdTvi4jTR/g1SpIGYTBHCF8G2vvUrgA2ZuYCYGP5mYg4G1gJnFPWuT4imss6NwCrgQXl0bPNS4DnM/Ms4DrgmqG+GEnS0B0xEDLzu8BzfcoXAzeX6ZuBd1XVb8vMA5n5JLANWBwRc4ApmfmDzEzglj7r9GxrLbCk5+hBklQ/Q72GMDszdwKU51mlPhd4umq57aU2t0z3rfdaJzM7gT3AKUPsS5I0RC0jvL1a7+xzgPpA6xy+8YjVVE47MZ6JQ+lPktSPoR4h7CqngSjPu0t9O3Ba1XLzgB2lPq9Gvdc6EdECnMzhp6gAyMw1mbkoMxe10jbE1iVJtQw1EO4CVpXpVcCdVfWV5c6h+VQuHt9fTivtjYjzy/WB9/ZZp2db7wa+Xa4zSJLq6IinjCLia8DbgRkRsR34OPBp4PaIuAT4JbACIDMfjYjbgceATuCyzOwqm7qUyh1LE4B15QFwI3BrRGyjcmSwckRemSTpqMRYfTM+JabnebFktNuQpDHl3ly7OTMX1ZrnJ5UlSYCBIEkqDARJEmAgSJIKA0GSBBgIkqTCQJAkAQaCJKkwECRJgIEgSSoMBEkSYCBIkgoDQZIEjOFAeN25Z7Ch+47RbkOSjhtjNhAkSSPLQJAkAQaCJKkYs4Hws81PsLRpxWi3IUnHjTEbCD28sCxJI2PMB4IkaWSM+UDwtJEkjYwxHwiSpJFhIEiSAANBklQYCJIkwECQJBUGgiQJMBAkSYWBIEkCDARJUmEgSJKAQQRCRNwUEbsj4pGq2tUR8UxEPFge76yad2VEbIuIrRGxrKp+bkQ8XOZ9ISKi1Nsi4uulfl9EnD7Cr1GSNAiDOUL4MtBeo35dZi4sj28BRMTZwErgnLLO9RHRXJa/AVgNLCiPnm1eAjyfmWcB1wHXDPG1SJKG4YiBkJnfBZ4b5PYuBm7LzAOZ+SSwDVgcEXOAKZn5g8xM4BbgXVXr3Fym1wJLeo4eJEn1M5xrCO+PiJ+UU0rTSm0u8HTVMttLbW6Z7lvvtU5mdgJ7gFNq/cKIWB0RmyJiUwcHhtG6JKmvoQbCDcCZwEJgJ/C5Uq/1zj4HqA+0zuHFzDWZuSgzF7XSdlQNS5IGNqRAyMxdmdmVmd3APwGLy6ztwGlVi84DdpT6vBr1XutERAtwMoM/RSVJGiFDCoRyTaDHHwE9dyDdBawsdw7Np3Lx+P7M3AnsjYjzy/WB9wJ3Vq2zqky/G/h2uc4gSaqjliMtEBFfA94OzIiI7cDHgbdHxEIqp3aeAt4HkJmPRsTtwGNAJ3BZZnaVTV1K5Y6lCcC68gC4Ebg1IrZROTJYOQKvS5J0lGKsvhmfEtPzvFgy2m1I0phyb67dnJmLas3zk8qSJMBAkCQVBoIkCTAQJEmFgdDHhu47iHPPYUP3HaPdiiTVlYFQpScE7nng6kM/GwySThQGQh/dzy44rGYoSDoRGAhVesLAUJB0IjIQ+lErFCTpeGYgVFn84xW9fu5+doHBIOmEYSBUmfYH2wBoOvXxQ7XqaUk6nhkI1fr5Xqfz/+RzLG1aUXOeJB0vDIQqzdMqA79VnyZ6ZvscJt/2w9FqSZLqxkCo8off+xkAXdl9qLbqPe8frXYkqa6OOB7CieRbv/odblhzMa37khfemLT9pol53/v+aLclSXVhIFQ58I5fcWr3swCcMsq9SFK9ecqoWnfXkZeRpOOUgSBJAgwESVJhIEiSAANBklQYCJIkwECQJBUGgiQJMBAkSYWBIEkCDARJUmEgSJIAA0GSVBgIkiRgEIEQEadFxHciYktEPBoRf1nq0yNiQ0Q8Xp6nVa1zZURsi4itEbGsqn5uRDxc5n0hIqLU2yLi66V+X0ScfgxeqyRpAIM5QugEPpiZbwTOBy6LiLOBK4CNmbkA2Fh+psxbCZwDtAPXR0Rz2dYNwGpgQXm0l/olwPOZeRZwHXDNCLw2SdJROGIgZObOzPxRmd4LbAHmAhcDN5fFbgbeVaYvBm7LzAOZ+SSwDVgcEXOAKZn5g8xM4JY+6/Rsay2wpOfoQZJUH0d1DaGcynkTcB8wOzN3QiU0gFllsbnA01WrbS+1uWW6b73XOpnZCezBQcskqa4GHQgRMQn4F+ADmfniQIvWqOUA9YHW6dvD6ojYFBGbOjhwpJYlSUdhUIEQEa1UwuArmfmvpbyrnAaiPO8u9e3AaVWrzwN2lPq8GvVe60REC3Ay8FzfPjJzTWYuysxFrbQNpnVJ0iAN5i6jAG4EtmTmtVWz7gJWlelVwJ1V9ZXlzqH5VC4e319OK+2NiPPLNt/bZ52ebb0b+Ha5ziBJqpOWQSxzAfCnwMMR8WCpXQV8Grg9Ii4BfgmsAMjMRyPiduAxKncoXZaZPaPXXwp8GZgArCsPqATOrRGxjcqRwcrhvSxJ0tGKsfpGfEpMz/NiyWi3IUljyr25dnNmLqo1z08qS5IAA0GSVBgIkiTAQJAkFQaCJAkwECRJhYEgSQIMBElSYSBIkgADQZJUGAiSJMBAkCQVBoIkCTAQJEmFgSBJAgwESVJhIEiSAANBkupuQ/cdo91CTQaCJAkwECRJhYEgSXW2tGnFaLdQk4EgSQIMBElSYSBIkgADQZJUGAiSJMBAkCQVBoIkCTAQJEmFgSBJAgwESVJxxECIiNMi4jsRsSUiHo2Ivyz1qyPimYh4sDzeWbXOlRGxLSK2RsSyqvq5EfFwmfeFiIhSb4uIr5f6fRFx+jF4rZKkAQzmCKET+GBmvhE4H7gsIs4u867LzIXl8S2AMm8lcA7QDlwfEc1l+RuA1cCC8mgv9UuA5zPzLOA64JrhvzRJ0tE4YiBk5s7M/FGZ3gtsAeYOsMrFwG2ZeSAznwS2AYsjYg4wJTN/kJkJ3AK8q2qdm8v0WmBJz9GDJKk+juoaQjmV8ybgvlJ6f0T8JCJuiohppTYXeLpqte2lNrdM9633WiczO4E9wCk1fv/qiNgUEZs6OHA0rUuSjmDQgRARk4B/AT6QmS9SOf1zJrAQ2Al8rmfRGqvnAPWB1uldyFyTmYsyc1ErbYNtXZI0CIMKhIhopRIGX8nMfwXIzF2Z2ZWZ3cA/AYvL4tuB06pWnwfsKPV5Neq91omIFuBk4LmhvCBJ0tAM5i6jAG4EtmTmtVX1OVWL/RHwSJm+C1hZ7hyaT+Xi8f2ZuRPYGxHnl22+F7izap1VZfrdwLfLdQZJUp20DGKZC4A/BR6OiAdL7SrgPRGxkMqpnaeA9wFk5qMRcTvwGJU7lC7LzK6y3qXAl4EJwLrygErg3BoR26gcGawczouSJB29GKtvxKfE9Dwvlox2G5I0ptybazdn5qJa8/yksiQJGNwpI0nSGLeh+w4ABvqIl0cIkiRgDF9DiIi9wNbR7mMAM4Bfj3YT/Wjk3qCx+2vk3qCx+2vk3qCx+xvJ3l6bmTNrzRjLp4y29ndhpBFExKZG7a+Re4PG7q+Re4PG7q+Re4PG7q9evXnKSJIEGAiSpGIsB8Ka0W7gCBq5v0buDRq7v0buDRq7v0buDRq7v7r0NmYvKkuSRtZYPkKQJI2gMRkIEdFehufcFhFX1PH3PlWGAH0wIjaV2vSI2BARj5fnaVXLH9VQokfZy00RsTsiHqmqjVgvwx3WtJ/+GmLY1eh/WNiG2H8D9Dfq+y8ixkfE/RHxUOntbxts3/XX36jvu6rtNkfEjyPim4207wDIzDH1AJqBnwNnAOOAh4Cz6/S7nwJm9Kl9BriiTF8BXFOmzy69tQHzS8/NZd79wFuojAOxDlg+hF7eBrwZeORY9AL8OfCPZXol8PUR6O9q4EM1lq1rf8Ac4M1lejLws9JDQ+y/Afob9f1XtjOpTLdSGSzr/Abad/31N+r7rup3Xg58Ffhmw/2/PZqFG+FRdsLdVT9fCVxZp9/9FIcHwlZgTpmeQ+XzEYf1Bdxdep8D/LSq/h7gS0Ps53R6/8EdsV56linTLVQ+FBPD7K+//5Sj0l/Vdu8Eljba/qvRX0PtP2Ai8CPgvEbcd336a4h9R2UcmI3A7/NqIDTMvhuLp4z6G6KzHhK4JyI2R8TqUpudlbEeKM+zjtDnQEOJDtdI9jKoYU2HoK7Drh5J9B4WtuH2X4zysLX99NQcla/C3w1syMyG2nf99AcNsO+AzwMfBrqrag2z78ZiIAxquM1j5ILMfDOwHLgsIt42wLJDGUr0WDlmw5oepboPuzqQOHxY2H4XbZD+GmL/ZWWkxIVU3u0ujojfHmDxuu+7fvob9X0XEX8A7M7MzUdatt699RiLgdDfEJ3HXGbuKM+7gW9QGTZ0V5TR48rz7iP0OdBQosM1kr2M+LCm2UDDrkaNYWFpoP1Xq79G2n+lnxeA/wu000D7rlZ/DbLvLgD+MCKeAm4Dfj8i/pkG2ndjMRAeABZExPyIGEflwsldx/qXRsRJETG5Zxq4iMqwodXDf66i97CgRzuU6HCNZC8jPqxpNMiwq2Vbhw0LS4Psv/76a4T9FxEzI2JqmZ4AXAj8lMbZdzX7a4R9l5lXZua8zDydyt+tb2fmf6VB9l1Pk2PuAbyTyp0XPwc+WqffeQaVK/4PAY/2/F4q5+c2Ao+X5+lV63y09LiVqjuJgEVU/kH+HPgiQ7tg9jUqh74dVN4VXDKSvQDjgTuAbVTuaDhjBPq7FXgY+En5hztnNPoDfo/KYfRPgAfL452Nsv8G6G/U9x/wu8CPSw+PAH8z0v8Phrnv+utv1Pddnz7fzqsXlRti32Wmn1SWJFWMxVNGkqRjwECQJAEGgiSpMBAkSYCBIEkqDARJEmAgSJIKA0GSBMD/B81fFuVdarPWAAAAAElFTkSuQmCC",
      "text/plain": [
       "<Figure size 432x288 with 1 Axes>"
=======
    },
    {
      "cell_type": "code",
      "execution_count": 4,
      "metadata": {},
      "outputs": [],
      "source": [
        "import os\n",
        "import geopandas as gpd\n",
        "import rasterio\n",
        "import rasterio.mask\n",
        "from affine import Affine\n",
        "import numpy as np\n",
        "import pandas as pd\n",
        "import math\n",
        "import platform"
      ]
    },
    {
      "cell_type": "markdown",
      "metadata": {},
      "source": [
        "## Input data\n",
        "The script requires two inputs:\n",
        "- the global carbon stock rasters for each year,\n",
        "- the country polygons shapefile.\n",
        "\n",
        "Later in the script, carbon stock values will be aggregated inside each country polygon. "
      ]
    },
    {
      "cell_type": "code",
      "execution_count": null,
      "metadata": {},
      "outputs": [],
      "source": [
        "vcs_rasters_directory = r\"\\\\akif.internal\\public\\veg_c_storage_rawdata\" # This is the directory containing carbon stock data. \n",
        "country_polygons_file = r\"\\\\akif.internal\\public\\z_resources\\im-wb\\2015_gaul_dataset_mod_2015_gaul_dataset_global_countries_1.shp\" # This is the shapefile storing the country polygons."
      ]
    },
    {
      "cell_type": "markdown",
      "metadata": {},
      "source": [
        "Given the path to the directory containing the carbon stock rasters for each year, the function `get_raster_data` iterates over all the files in the directory and stores the paths inside a list. Later, the script will iterate over this list to load the carbon stock data and perform the country-level aggregation year-by-year. "
>>>>>>> ddcdc683
      ]
    },
    {
      "cell_type": "code",
      "execution_count": null,
      "metadata": {},
      "outputs": [],
      "source": [
        "def get_raster_data(path):\n",
        "    \"\"\"\n",
        "    get_raster_data creates a list containing the path to each of the files in a given directory.\n",
        "    :param path: the path to the directory.\n",
        "    :return: the list containing the path to each file in the directory.\n",
        "    \"\"\"\n",
        "    file_list = []\n",
        "    for file in os.listdir(path):\n",
        "        # Iterate over all the files in the specified directory.\n",
        "        if \".tif\" in file:\n",
        "            # Process the file if it has a .tif format.\n",
        "            # Build the path according the OS running the script.\n",
        "            if platform.system() is \"Windows\":\n",
        "                address = os.path.join(path, file).replace(\"/\",\"\\\\\")\n",
        "            else:\n",
        "                address = os.path.join(path, file).replace(\"\\\\\",\"/\")\n",
        "                \n",
        "\n",
        "            if address not in file_list:\n",
        "                # Add the file address to the list if it had not been added before.\n",
        "                file_list.append(address)\n",
        "        else:\n",
        "            pass\n",
        "    return file_list\n",
        "\n",
        "vcs_raster_list = get_raster_data(vcs_rasters_directory)"
      ]
<<<<<<< HEAD
     },
     "execution_count": 20,
     "metadata": {},
     "output_type": "execute_result"
    }
   ],
   "source": [
    "show(out_image)"
   ]
  },
  {
   "cell_type": "code",
   "execution_count": 21,
   "metadata": {},
   "outputs": [
    {
     "data": {
      "text/plain": [
       "4.42091052"
      ]
     },
     "execution_count": 21,
     "metadata": {},
     "output_type": "execute_result"
    }
   ],
   "source": [
    "(out_image.nbytes) / np.power(10.0,9)"
   ]
  },
  {
   "cell_type": "code",
   "execution_count": null,
   "metadata": {},
   "outputs": [],
   "source": [
    "height = out_image.shape[2]\n",
    "width  = out_image.shape[1]\n",
    "\n",
    "total_acumulated_carbon_stock = 0\n",
    "\n",
    "if out_image.nbytes > (5* 10**9):\n",
    "    print(\"the country  exceeds 5Gb of memory, we will split the array in tiles of 1000. Current size is GB: {} \".format(row[\"ADM0_NAME\"], (out_image.nbytes) / np.power(10.0,9)))\n",
    "\n",
    "    tilesize = 1000\n",
    "    total_acumulated_carbon_stock = 0\n",
    "\n",
    "    for i in range(0, width, tilesize): # [0:3] tilesize marks from where to where in width\n",
    "        w0 = i #start of the array\n",
    "        w_plus = min(i+tilesize, width) - i #addition value\n",
    "        w1 = w0 + w_plus\n",
    "        for j in range(0, height, tilesize):\n",
    "            # [0:3] this is for the edge parts, so we don't get nodata from the borders\n",
    "            h0 = j\n",
    "            h_plus = min(j+tilesize, height) - j #addition value\n",
    "            h1 = h0 + h_plus\n",
    "            print(\"w0 \", w0, \"w1 \", w1, \"h0 \", h0, \"h1 \", h1)\n",
    "            cols, rows = np.meshgrid(np.arange(w0, w1), np.arange(h0, h1))\n",
    "\n",
    "            # Transform the tile number coordinates to real coordinates and extract only latitude information. \n",
    "            ys = rasterio.transform.xy(out_transform, rows, cols)[1] # [0] is xs\n",
    "            latitudes = np.array(ys) # Cast the list of arrays to a 2D array for computational convenience.\n",
    "\n",
    "            # Iterate over the latitudes matrix, calculate the area of each tile and store it in the real_raster_areas array.\n",
    "            real_raster_areas = np.empty(np.shape(latitudes))\n",
    "            for i, latitude_array in enumerate(latitudes):\n",
    "                for j, latitude in enumerate(latitude_array):\n",
    "                    real_raster_areas[i,j] = area_of_pixel(pixel_size, latitude)\n",
    "\n",
    "            # Calculate the total carbon stock in each tile: tonnes/hectare * hectares = tonnes.    \n",
    "            total_carbon_stock_array = real_raster_areas * np.transpose(out_image[0,w0:w1,h0:h1])\n",
    "\n",
    "            # Sum all the carbon stock values in the country treating NaNs as 0.0. \n",
    "            total_carbon_stock = np.nansum(total_carbon_stock_array) \n",
    "            \n",
    "            total_acumulated_carbon_stock += total_carbon_stock\n",
    "            # print(total_carbon_stock)\n",
    "    print(total_acumulated_carbon_stock)"
   ]
  },
  {
   "cell_type": "markdown",
   "metadata": {},
   "source": [
    "Here is the same code separated in different blocks for testing"
   ]
  },
  {
   "cell_type": "code",
   "execution_count": 5,
   "metadata": {},
   "outputs": [
=======
    },
    {
      "cell_type": "markdown",
      "metadata": {},
      "source": [
        "The countries' polygons are the same for each year of the analysis, thus a single shapefile is loaded as a GeoDataFrame with the `load_country_polygons` function:"
      ]
    },
    {
      "cell_type": "code",
      "execution_count": null,
      "metadata": {},
      "outputs": [],
      "source": [
        "def load_country_polygons(file):\n",
        "    \"\"\"\n",
        "    load_country_polygons loads the shapefile storing the countries' polygons in a GeoDataFrame.\n",
        "    :param file: the path to the shapefile.\n",
        "    :return: a GeoDataFrame with the data on the countries' polygons.\n",
        "    \"\"\"\n",
        "    # Build the path according the OS running the script.\n",
        "    if platform.system() is \"Windows\":\n",
        "        file = file.replace(\"/\",\"\\\\\")\n",
        "    else:\n",
        "        file = file.replace(\"\\\\\",\"/\")\n",
        "        \n",
        "    gdf = gpd.read_file(file)\n",
        "    return gdf\n",
        "\n",
        "country_polygons = load_country_polygons(country_polygons_file)"
      ]
    },
>>>>>>> ddcdc683
    {
      "cell_type": "markdown",
      "metadata": {},
      "source": [
        "## Aggregation process\n",
        "\n",
        "This section describes the aggregation process. The aggregation for every year is done inside the function `carbon_stock_aggregation`, however a number of subprocesses used there are defined in separate functions for clarity. In the following lines, these functions are declared and their purpose explained one-by-one.  \n",
        "\n",
        "### Calculating pixel real-area accounting for pixel latitude\n",
        "\n",
        "The global data produced by ARIES is in tonnes of vegetation carbon per hectare, thus the calculation of the total carbon stock per country in tonnes requires the multiplication of each pixel's value by its area. Although in the planar projection all pixels are identical squares, their real area depends on the pixel's latitude, because of the ellipsoid shape of the Earth. The function `area_of_pixel` calculates the area of a pixel given its side length and the latitude of its center:\n"
      ]
    },
    {
      "cell_type": "code",
      "execution_count": null,
      "metadata": {},
      "outputs": [],
      "source": [
        "def area_of_pixel(pixel_size, center_lat):\n",
        "    \"\"\"\n",
        "    area_of_pixel calculates the area, in hectares, of a wgs84 square raster tile. \n",
        "                  This function is adapted from https://gis.stackexchange.com/a/288034.\n",
        "    :param pixel_size: the length of the pixel side in degrees.              \n",
        "    :param center_lat: the latitude of the center of the pixel. This value +/- half the `pixel-size` must not exceed 90/-90 degrees latitude or an invalid area will be calculated.\n",
        "    :return: the area of a square pixel of side length `pixel_size` whose center is at latitude `center_lat` in hectares.\n",
        "    \"\"\"\n",
        "    a = 6378137  # meters\n",
        "    b = 6356752.3142  # meters\n",
        "    e = math.sqrt(1 - (b/a)**2)\n",
        "    area_list = []\n",
        "    for f in [center_lat+pixel_size/2, center_lat-pixel_size/2]:\n",
        "        zm = 1 - e*math.sin(math.radians(f))\n",
        "        zp = 1 + e*math.sin(math.radians(f))\n",
        "        area_list.append(\n",
        "            math.pi * b**2 * (\n",
        "                math.log(zp/zm) / (2*e) +\n",
        "                math.sin(math.radians(f)) / (zp*zm)))\n",
        "    return (pixel_size / 360. * (area_list[0] - area_list[1])) * np.power(10.0,-4) \n",
        "\n",
        "# TODO: Ruben puedes completar y corregir estos ejemplos?\n",
        "area_of_pixel_equator      =  area_of_pixel(0.1,0.0)\n",
        "area_of pixel_tropic       =  area_of_pixel(0.1,23.5)\n",
        "area_of_pixel_polar_circle =  area_of_pixel(0.1,66.33)"
      ]
    },
    {
      "cell_type": "markdown",
      "metadata": {},
      "source": [
        "### Calculating the total carbon stock in a given region \n",
        "\n",
        "Knowing the area of each pixel as a function of its latitude, the calculation of the total carbon stock in a region requires to simply sum for each pixel its value in carbon stock per hectares times its area. The function `get_total_carbon_stock` performs this operation with the raster `out_image`: "
      ]
    },
    {
      "cell_type": "code",
      "execution_count": null,
      "metadata": {},
      "outputs": [],
      "source": [
        "def get_total_carbon_stock(out_image, out_transform, pixel_size, width_0, height_0, width_1, height_1):\n",
        "    \"\"\"\n",
        "    get_total_carbon_stock calculates the total carbon stock from a raster with with data on the carbon stock per hectare.\n",
        "    \n",
        "    :param out_image: is the baseline raster layer, in the context of this script the vegetation carbon stock raster.\n",
        "    :param out_transform: the Affine containing the transformation matrix with latitude and longitude values, resolution, etc.\n",
        "    :param : TODO: Completar el resto de parametros.\n",
        "    :param pixel_size: is the side length in degrees of each square raster tile.\n",
        "    :return: the total carbon stock extracted from the raster.\n",
        "    \"\"\"\n",
        "    # Create a matrix of coordinates based on tile number.\n",
        "    cols, rows = np.meshgrid(np.arange(width_0, width_1), np.arange(height_0, height_1))\n",
        "    \n",
        "    # Transform the tile number coordinates to real coordinates and extract only latitude information. \n",
        "    ys = rasterio.transform.xy(out_transform, rows, cols)[1] # [0] is xs\n",
        "    latitudes = np.array(ys) # Cast the list of arrays to a 2D array for computational convenience.\n",
        "\n",
        "    # Iterate over the latitudes matrix, calculate the area of each tile, and store it in the real_raster_areas array.\n",
        "    real_raster_areas = np.empty(np.shape(latitudes))\n",
        "    for i, latitude_array in enumerate(latitudes):\n",
        "        for j, latitude in enumerate(latitude_array):\n",
        "            real_raster_areas[i,j] = area_of_pixel(pixel_size, latitude)\n",
        "\n",
        "    # Calculate the total carbon stock in each tile: tonnes/hectare * hectares = tonnes.    \n",
        "    total_carbon_stock_array = real_raster_areas * out_image[0,height_0:height_1,width_0:width_1] #I don't think np.transpose() is necesary\n",
        "\n",
        "    # Sum all the carbon stock values in the country treating NaNs as 0.0. \n",
        "    total_carbon_stock = np.nansum(total_carbon_stock_array) \n",
        "\n",
        "    return total_carbon_stock\n",
        "\n",
        "# TODO: Ruben se te ocurre como poner algun ejemplo con esto?"
      ]
    },
    {
      "cell_type": "markdown",
      "metadata": {
        "tags": []
      },
      "source": [
        "For most of the countries, `get_total_carbon_stock` is called at whole the country-level, however when the `out_image` raster of the country is too large in size calling the function results in a buffer overflow.\n",
        "\n",
        "### Splitting large countries in different sections to avoid buffer overflows\n",
        "\n",
        "Some large countries, such as Russia, or the United States, as well as some archipelagic countries require to load in memory rasters that are too large in size, potentially causing memory errors. The purpose of the function `carbon_stock_raster_tiling` is to avoid memory errors by splitting problematic countries' carbon stock rasters in smaller square sections when the raster size exceeds 3Gb. Inside the function, the vegetation carbon stock is calculated for each section separately and then summed to obtain the total value for the country:"
      ]
    },
    {
      "cell_type": "code",
      "execution_count": null,
      "metadata": {},
      "outputs": [],
      "source": [
        "def carbon_stock_raster_tiling(out_image, out_transform, pixel_size, width, height):\n",
        "    \"\"\"\n",
        "    raster_tiling calculates the carbon stock in large countries by splitting the country in sections and then aggregating each section's stock.\n",
        "    \n",
        "    :param out_image: the masked raster layer, in the context of this script the vegetation carbon stock raster.\n",
        "    :param out_transform: the Affine containing the transformation matrix with latitude and longitude values, resolution...\n",
        "    :param pixel_size: the side length in degrees of each square raster tile.\n",
        "    :param width: the width of the masked layer.\n",
        "    :param height: the height of the masked layer.   \n",
        "    :return: the value of the total carbon stock for the country.\n",
        "    \"\"\"\n",
        "    tilesize = 1000\n",
        "    total_acumulated_carbon_stock = 0\n",
        "\n",
        "    for i in range(0, width, tilesize): #tilesize marks from where to where in width\n",
        "        for j in range(0, height, tilesize):\n",
        "            #this is for the edge parts, so we don't get nodata from the borders\n",
        "            w0 = i #start of the array\n",
        "            w_plus = min(i+tilesize, width) - i #addition value\n",
        "            w1 = w0 + w_plus #end of the array\n",
        "            h0 = j #start of the array\n",
        "            h_plus = min(j+tilesize, height) - j #addition value\n",
        "            h1 = h0 + h_plus #end of the array\n",
        "\n",
        "            total_carbon_stock = get_total_carbon_stock(out_image, out_transform, pixel_size, w0, h0, w1, h1)\n",
        "\n",
        "            total_acumulated_carbon_stock += total_carbon_stock\n",
        "\n",
        "    return total_acumulated_carbon_stock\n",
        "\n",
        "# TODO: Ruben te imaginas algun ejemplo aqui?"
      ]
    },
    {
      "cell_type": "markdown",
      "metadata": {},
      "source": [
        "### Aggregating carbon stock for every country and every year\n",
        "\n",
        "Finally, the functions declared above are used to perform the aggregation process for every country and every year. The function `carbon_stock_aggregation` simply iterates over each year's global carbon stock raster file and each country and masks the global raster file with the polygon corresponding to the country. Then it calculates the aggregated carbon stocks calling `get_total_carbon_stock` or `raster_tiling` when the masked rasters are larger than 3Gb. The results are progressively stored in a DataFrame that is exported to CSV format after every year. When all the years were correctly processed, the function returns the complete DataFrame with the carbon stock per country for every year of the analysis."
      ]
    },
    {
      "cell_type": "code",
      "execution_count": null,
      "metadata": {},
      "outputs": [],
      "source": [
        "def carbon_stock_aggregation(raster_files_list, country_polygons):\n",
        "    \"\"\"\n",
        "    carbon_stock_aggregation aggregates vegetation carbon stock data in Tonnes per Hectare and with a resolution of 300m at the country level. \n",
        "                             The result of the aggregation is the total vegetation carbon stock in Tonnes for each country. Naturally, the \n",
        "                             dependence of raster tile area on the latitude is taken into account. The function iterates over the carbon stock \n",
        "                             rasters corresponding to different years.\n",
        "    \n",
        "    :param raster_files_list: a list containing the addresses of all the raster files that store the vegetation carbon stock data for each year.\n",
        "    :param country_polygons: a GeoDataFrame storing the polygons corresponding to each country for the entire world.\n",
        "    :return: a DataFrame storing the aggregated vegetation carbon stocks at the country level for each year.\n",
        "    \"\"\"\n",
        "    \n",
        "    # Final DataFrame will store the aggregated carbon stocks for each country and each year. \n",
        "    aggregated_carbon_stock_df = pd.DataFrame([])\n",
        "    \n",
        "    for file in raster_files_list[:]: # [10:]\n",
        "        # Iterate over all the raster files' addresses and extract the year from the address. \n",
        "        filename_length = 24 # This is the number of characters in the raster file name if the convention \"vcs_YYYY_global_300m.tif\" is followed.\n",
        "        start = len(file) - filename_length\n",
        "        year_string_start = file.find(\"vcs_\",start)\n",
        "        file_year = str( file[ year_string_start + 4 : year_string_start + 8] )\n",
        "        \n",
        "        print(\"We are working with the file {} from the year {}\".format(file, file_year))\n",
        "\n",
        "        aggregated_carbon_stock_list = [] # This list will store the results from the aggregation. \n",
        "\n",
        "        with rasterio.open(file) as raster_file: # Load the raster file.\n",
        "\n",
        "            gt = raster_file.transform # Get all the raster properties on a list.\n",
        "            pixel_size = gt[0] # X size is stored in position 0, Y size is stored in position 4.\n",
        "\n",
        "            for row_index, row in country_polygons.iterrows(): # gdf.loc[0:1].iterrows():\n",
        "                # Iterate over the country polygons to progressively calculate the total carbon stock in each one of them.\n",
        "                \n",
        "                geo_row = gpd.GeoSeries(row['geometry']) # This is the country's polygon geometry.\n",
        "\n",
        "                # Masks the raster over the current country. The masking requires two outputs:\n",
        "                # out_image: the array of the masked image. [z, y, x]\n",
        "                # out_transform: the Affine containing the transformation matrix with lat / long values, resolution...\n",
        "                out_image, out_transform = rasterio.mask.mask(raster_file, geo_row, crop=True) \n",
        "                \n",
        "                # Obtain the number of tiles in both directions.\n",
        "                height = out_image.shape[1]\n",
        "                width  = out_image.shape[2]\n",
        "\n",
        "                #check the size of the raster image\n",
        "                if out_image.nbytes > (3* 10**9):\n",
        "                    print(\"the country {} exceeds 3Gb of memory, we will split the array in tiles of 1000. Current size is GB: {} \".format(row[\"ADM0_NAME\"], (out_image.nbytes) / np.power(10.0,9)))\n",
        "\n",
        "                    total_carbon_stock = carbon_stock_raster_tiling(out_image, out_transform, pixel_size, width, height)\n",
        "\n",
        "                else:\n",
        "                    # Create a global raster where each pixel's value corresponds to its true area in hectares.\n",
        "                    total_carbon_stock = get_total_carbon_stock(out_image, out_transform, pixel_size, 0, 0, width, height) \n",
        "                \n",
        "                # Add the aggregated stock to the list.\n",
        "                aggregated_carbon_stock_list.append(total_carbon_stock)  \n",
        "\n",
        "                print(\"the country {} is finished\".format(row[\"ADM0_NAME\"]))\n",
        "                \n",
        "        print(\"Finished calculating {} year raster\".format(file_year))\n",
        "    \n",
        "        # Transform the list to a DataFrame using the year as header.\n",
        "        aggregated_carbon_stock = pd.DataFrame(aggregated_carbon_stock_list, columns = [file_year]) \n",
        "\n",
        "        # Merge this year's carbon stocks to the final, multi-year DataFrame.\n",
        "        aggregated_carbon_stock_df = pd.merge(aggregated_carbon_stock_df, aggregated_carbon_stock, how='outer', left_index = True, right_index=True)\n",
        "\n",
        "        #export the carbon stock year as a backup \n",
        "        aggregated_carbon_stock.to_csv(\"carbon_stock_{}.csv\".format(file_year))\n",
        "\n",
        "    return aggregated_carbon_stock_df\n",
        "\n",
        "# TODO: ejemplo estaría bien también. Algo que pueda correr rapidito en un laptop personal."
      ]
    },
    {
      "cell_type": "markdown",
      "metadata": {},
      "source": [
        "### Output data\n",
        "\n",
        "After the aggregation process is finished, the generated DataFrame is exported to a file in CSV format."
      ]
    },
    {
      "cell_type": "code",
      "execution_count": null,
      "metadata": {},
      "outputs": [],
      "source": [
        "def export_to_csv(country_polygons, aggregated_carbon_stocks):   \n",
        "    \"\"\"\n",
        "    export_to_csv creates a \"total_carbon_test.csv\" file in the current working directory that contains the total vegetation carbon stock for each country.\n",
        "    \n",
        "    :param country_polygons: a GeoDataFrame storing the polygons corresponding to each country for the entire world.\n",
        "    :param aggregated_carbon_stocks: a DataFrame storing the aggregated carbon stock values to be associated with each country.\n",
        "    \"\"\"\n",
        "    # Create a DataFrame based on the country border GeoDataFrame and dropping unnecessary information to keep only: the polygons' Id, country codes, and administrative names.\n",
        "    df_final = pd.DataFrame(country_polygons.drop(columns='geometry'))\n",
        "    df_final = df_final.drop([\"STATUS\", \"DISP_AREA\", \"ADM0_CODE\", \"STR0_YEAR\", \"EXP0_YEAR\", \"Shape_Leng\", \"ISO3166_1_\", \"ISO3166__1\", \"Shape_Le_1\", \"Shape_Area\"], axis = 1)\n",
        "\n",
        "    # Join the depurated country DataFrame with the aggregated vegetation carbon stocks to associate each country with its total stock.  \n",
        "    df_final = df_final.join(aggregated_carbon_stocks)\n",
        "        \n",
        "    # Export the result to the current working directory.\n",
        "    df_final.to_csv(\"total_carbon.csv\")"
      ]
    },
    {
      "cell_type": "markdown",
      "metadata": {},
      "source": [
        "## Running the whole script\n",
        "\n",
        "In the Python script the analysis is performed after declaring every function and with the following commands: "
      ]
    },
    {
      "cell_type": "code",
      "execution_count": null,
      "metadata": {},
      "outputs": [],
      "source": [
        "# Loading the Input data.\n",
        "print(\"Loading data.\")\n",
        "vcs_rasters_list = get_raster_data(vcs_rasters_directory) \n",
        "country_polygons = load_country_polygons(country_polygons_file) \n",
        "print(\"Data was loaded succesfully.\")\n",
        "\n",
        "# Performing the country-level aggregation for every year.\n",
        "print(\"Starting aggregation process.\")\n",
        "vcs_aggregated   = carbon_stock_aggregation(vcs_rasters_list, country_polygons) \n",
        "print(\"Aggregation of vegetation carbon stocks at the country level finished.\")\n",
        "\n",
        "# Exporting final DataFrame to CSV.\n",
        "print(\"Exporting the results.\")\n",
        "export_to_csv(country_polygons, vcs_aggregated) \n",
        "print(\"Total vegetation carbon stocks at the country level succesfully exported.\")"
      ]
    }
  ],
  "metadata": {
    "kernelspec": {
      "display_name": "Python (Pyodide)",
      "language": "python",
      "name": "python"
    },
    "language_info": {
      "codemirror_mode": {
        "name": "python",
        "version": 3
      },
      "file_extension": ".py",
      "mimetype": "text/x-python",
      "name": "python",
      "nbconvert_exporter": "python",
      "pygments_lexer": "ipython3",
      "version": "3.8"
    },
    "vscode": {
      "interpreter": {
        "hash": "73dbe77fa795adcd611523c0e13571b3f618ba9f055bda7fe5e0bb2cbf3117e9"
      }
    }
  },
  "nbformat": 4,
  "nbformat_minor": 4
}<|MERGE_RESOLUTION|>--- conflicted
+++ resolved
@@ -1,49 +1,5 @@
 {
-<<<<<<< HEAD
- "cells": [
-  {
-   "cell_type": "markdown",
-   "metadata": {},
-   "source": [
-    "# Total carbon per country\n",
-    "\n",
-    "- In this code we calculate the total carbon pero country with a csv as an output with the values classified in different years\n",
-    "- summary of the process:\n",
-    "  - get both rasters and vector data\n",
-    "  - adapt a table for the output\n",
-    "  - iterate over the rasters and iterate over the vector data\n",
-    "  - do the masking and sum the values of the output raster (array)\n",
-    "  - collect the results into a list\n",
-    "  - append the results to the adapted final table"
-   ]
-  },
-  {
-   "cell_type": "code",
-   "execution_count": 17,
-   "metadata": {},
-   "outputs": [],
-   "source": [
-    "import os\n",
-    "import geopandas as gpd\n",
-    "import rasterio\n",
-    "import rasterio.mask\n",
-    "from affine import Affine\n",
-    "import matplotlib.pyplot as plt\n",
-    "import numpy as np\n",
-    "import pandas as pd\n",
-    "import math\n",
-    "import platform\n",
-    "from rasterio.plot import show"
-   ]
-  },
-  {
-   "cell_type": "code",
-   "execution_count": 13,
-   "metadata": {},
-   "outputs": [
-=======
   "cells": [
->>>>>>> ddcdc683
     {
       "cell_type": "markdown",
       "metadata": {
@@ -56,268 +12,6 @@
         "\n",
         "The script begins by importing all the packages needed to perform the country-level aggregation of vegetation carbon stock:"
       ]
-<<<<<<< HEAD
-     },
-     "execution_count": 13,
-     "metadata": {},
-     "output_type": "execute_result"
-    }
-   ],
-   "source": [
-    "\"\"\"This is the location of the raster files\"\"\"\n",
-    "# Note: the file name structure must be vcs_YYYY_global_300m.tif'\n",
-    "path = r\"//akif.internal/public/veg_c_storage_rawdata\"\n",
-    "\n",
-    "\"\"\"Get a list of the raster files inside the folder\"\"\"\n",
-    "File_list = []\n",
-    "for file in os.listdir(path):\n",
-    "    # Iterate over all the files in the specified directory.\n",
-    "    if \".tif\" in file:\n",
-    "        # Process the file if it has a .tif format.\n",
-    "        if platform.system() is \"Windows\":\n",
-    "            address = os.path.join(path, file).replace(\"/\",\"\\\\\")\n",
-    "        else:\n",
-    "            address = os.path.join(path, file).replace(\"\\\\\",\"/\")\n",
-    "            #build the path according the OS running the script\n",
-    "        if address not in File_list:\n",
-    "            # Add the file address to the list if it had not been added before.\n",
-    "            File_list.append(address)\n",
-    "    else:\n",
-    "        pass\n",
-    "\n",
-    "File_list[0:1]"
-   ]
-  },
-  {
-   "cell_type": "code",
-   "execution_count": 14,
-   "metadata": {},
-   "outputs": [],
-   "source": [
-    "\"\"\"This is the location of the vector global layer\"\"\"\n",
-    "globalmap = r\"\\\\akif.internal\\public\\z_resources\\im-wb\\2015_gaul_dataset_mod_2015_gaul_dataset_gdba0000000b.shp\"\n",
-    "\n",
-    "if platform.system() is \"Windows\":\n",
-    "    globalmap = globalmap.replace(\"/\",\"\\\\\")\n",
-    "else:\n",
-    "    globalmap = globalmap.replace(\"\\\\\",\"/\")\n",
-    "    #build the path according the OS running the script\n",
-    "\n",
-    "\"\"\"Prepare the dataframe / df for the final table\"\"\"   \n",
-    "gdf = gpd.read_file(globalmap)\n",
-    "\n",
-    "df_final = pd.DataFrame(gdf.drop(columns='geometry'))\n",
-    "df_final = df_final.drop([\"STATUS\", \"DISP_AREA\", \"ADM0_CODE\", \"STR0_YEAR\", \"EXP0_YEAR\", \"Shape_Leng\", \"ISO3166_1_\", \"ISO3166__1\", \"Shape_Le_1\", \"Shape_Area\"], axis = 1)\n"
-   ]
-  },
-  {
-   "cell_type": "code",
-   "execution_count": 15,
-   "metadata": {},
-   "outputs": [],
-   "source": [
-    "def area_of_pixel(pixel_size, center_lat):\n",
-    "\n",
-    "    a = 6378137  # meters\n",
-    "    b = 6356752.3142  # meters\n",
-    "    e = math.sqrt(1 - (b/a)**2)\n",
-    "    area_list = []\n",
-    "    for f in [center_lat+pixel_size/2, center_lat-pixel_size/2]:\n",
-    "        zm = 1 - e*math.sin(math.radians(f))\n",
-    "        zp = 1 + e*math.sin(math.radians(f))\n",
-    "        area_list.append(\n",
-    "            math.pi * b**2 * (\n",
-    "                math.log(zp/zm) / (2*e) +\n",
-    "                math.sin(math.radians(f)) / (zp*zm)))\n",
-    "    return (pixel_size / 360. * (area_list[0] - area_list[1])) * np.power(10.0,-4) "
-   ]
-  },
-  {
-   "cell_type": "code",
-   "execution_count": 12,
-   "metadata": {},
-   "outputs": [],
-   "source": [
-    "def get_total_carbon_stock(out_image, out_transform, pixel_size, width_0, height_0, width_1, height_1):\n",
-    "    \n",
-    "    # Create matrix of coordinates based in tile number.\n",
-    "    cols, rows = np.meshgrid(np.arange(width_0, width_1), np.arange(height_0, height_1))\n",
-    "\n",
-    "    # Transform the tile number coordinates to real coordinates and extract only latitude information. \n",
-    "    ys = rasterio.transform.xy(out_transform, rows, cols)[1]\n",
-    "    latitudes = np.array(ys) # Cast the list of arrays to a 2D array for computational convenience.\n",
-    "\n",
-    "    # Iterate over the latitudes matrix, calculate the area of each tile and store it in the real_raster_areas array.\n",
-    "    real_raster_areas = np.empty(np.shape(latitudes))\n",
-    "    for i, latitude_array in enumerate(latitudes):\n",
-    "        for j, latitude in enumerate(latitude_array):\n",
-    "            real_raster_areas[i,j] = area_of_pixel(pixel_size, latitude)\n",
-    "\n",
-    "    # Calculate the total carbon stock in each tile: tonnes/hectare * hectares = tonnes.    \n",
-    "    total_carbon_stock_array = real_raster_areas * np.transpose(out_image[0,height_0:height_1,width_0:width_1])\n",
-    "\n",
-    "    # Sum all the carbon stock values in the country treating NaNs as 0.0. \n",
-    "    total_carbon_stock = np.nansum(total_carbon_stock_array) \n",
-    "\n",
-    "    return total_carbon_stock"
-   ]
-  },
-  {
-   "cell_type": "code",
-   "execution_count": 33,
-   "metadata": {},
-   "outputs": [],
-   "source": [
-    "def raster_tiling(out_image, out_transform, pixel_size, width, height):\n",
-    "\n",
-    "    tilesize = 1000\n",
-    "    total_acumulated_carbon_stock = 0\n",
-    "\n",
-    "    for i in range(tilesize, width, tilesize): #tilesize marks from where to where in width\n",
-    "        w0 = i\n",
-    "        w1 = min(i+tilesize, width) -i\n",
-    "        for j in range(tilesize, height, tilesize):\n",
-    "            #this is for the edge parts, so we don't get nodata from the borders\n",
-    "            h0 = j\n",
-    "            h1 = min(j+tilesize, height) - j\n",
-    "\n",
-    "            total_carbon_stock = get_total_carbon_stock(out_image, out_transform, pixel_size, w0, h0, w1, h1)\n",
-    "\n",
-    "            total_acumulated_carbon_stock += total_carbon_stock\n",
-    "\n",
-    "    return total_acumulated_carbon_stock\n"
-   ]
-  },
-  {
-   "cell_type": "code",
-   "execution_count": 16,
-   "metadata": {},
-   "outputs": [
-    {
-     "name": "stdout",
-     "output_type": "stream",
-     "text": [
-      "We are working with the file \\\\akif.internal\\public\\veg_c_storage_rawdata\\vcs_2001_global_300m.tif from the year 2001\n"
-     ]
-    }
-   ],
-   "source": [
-    "\"\"\"We set ourselves in the folder with the rasters\"\"\"\n",
-    "os.chdir(path)\n",
-    "\n",
-    "\"\"\"Iterate the rasters\"\"\"\n",
-    "for file in File_list[0:1]: # CUIDATO CUANDO TERMINES BORRALO\n",
-    "    \"\"\"Take the year of the file\"\"\"\n",
-    "    file_start = file.find(\"vcs_\") + 4\n",
-    "    file_end = file_start + 4\n",
-    "    file_year = str(file[file_start:file_end])\n",
-    "    print(\"We are working with the file {} from the year {}\".format(file, file_year))\n"
-   ]
-  },
-  {
-   "cell_type": "code",
-   "execution_count": 23,
-   "metadata": {},
-   "outputs": [
-    {
-     "name": "stdout",
-     "output_type": "stream",
-     "text": [
-      "  working with the country Kiribati \n",
-      "the masking has been done\n"
-     ]
-    },
-    {
-     "ename": "KeyboardInterrupt",
-     "evalue": "",
-     "output_type": "error",
-     "traceback": [
-      "\u001b[1;31m---------------------------------------------------------------------------\u001b[0m",
-      "\u001b[1;31mKeyboardInterrupt\u001b[0m                         Traceback (most recent call last)",
-      "\u001b[1;32m~\\AppData\\Local\\Temp/ipykernel_3824/275201751.py\u001b[0m in \u001b[0;36m<module>\u001b[1;34m\u001b[0m\n\u001b[0;32m     35\u001b[0m         \u001b[1;32mfor\u001b[0m \u001b[0mi\u001b[0m\u001b[1;33m,\u001b[0m \u001b[0mlatitude_array\u001b[0m \u001b[1;32min\u001b[0m \u001b[0menumerate\u001b[0m\u001b[1;33m(\u001b[0m\u001b[0mlatitudes\u001b[0m\u001b[1;33m)\u001b[0m\u001b[1;33m:\u001b[0m\u001b[1;33m\u001b[0m\u001b[1;33m\u001b[0m\u001b[0m\n\u001b[0;32m     36\u001b[0m             \u001b[1;32mfor\u001b[0m \u001b[0mj\u001b[0m\u001b[1;33m,\u001b[0m \u001b[0mlatitude\u001b[0m \u001b[1;32min\u001b[0m \u001b[0menumerate\u001b[0m\u001b[1;33m(\u001b[0m\u001b[0mlatitude_array\u001b[0m\u001b[1;33m)\u001b[0m\u001b[1;33m:\u001b[0m\u001b[1;33m\u001b[0m\u001b[1;33m\u001b[0m\u001b[0m\n\u001b[1;32m---> 37\u001b[1;33m                 \u001b[0mreal_raster_areas\u001b[0m\u001b[1;33m[\u001b[0m\u001b[0mi\u001b[0m\u001b[1;33m,\u001b[0m\u001b[0mj\u001b[0m\u001b[1;33m]\u001b[0m \u001b[1;33m=\u001b[0m \u001b[0marea_of_pixel\u001b[0m\u001b[1;33m(\u001b[0m\u001b[0mpixel_size\u001b[0m\u001b[1;33m,\u001b[0m \u001b[0mlatitude\u001b[0m\u001b[1;33m)\u001b[0m\u001b[1;33m\u001b[0m\u001b[1;33m\u001b[0m\u001b[0m\n\u001b[0m\u001b[0;32m     38\u001b[0m \u001b[1;33m\u001b[0m\u001b[0m\n\u001b[0;32m     39\u001b[0m         \u001b[1;31m# Calculate the total carbon stock in each tile: tonnes/hectare * hectares = tonnes.\u001b[0m\u001b[1;33m\u001b[0m\u001b[1;33m\u001b[0m\u001b[1;33m\u001b[0m\u001b[0m\n",
-      "\u001b[1;32m~\\AppData\\Local\\Temp/ipykernel_3824/4083015764.py\u001b[0m in \u001b[0;36marea_of_pixel\u001b[1;34m(pixel_size, center_lat)\u001b[0m\n\u001b[0;32m     12\u001b[0m                 \u001b[0mmath\u001b[0m\u001b[1;33m.\u001b[0m\u001b[0mlog\u001b[0m\u001b[1;33m(\u001b[0m\u001b[0mzp\u001b[0m\u001b[1;33m/\u001b[0m\u001b[0mzm\u001b[0m\u001b[1;33m)\u001b[0m \u001b[1;33m/\u001b[0m \u001b[1;33m(\u001b[0m\u001b[1;36m2\u001b[0m\u001b[1;33m*\u001b[0m\u001b[0me\u001b[0m\u001b[1;33m)\u001b[0m \u001b[1;33m+\u001b[0m\u001b[1;33m\u001b[0m\u001b[1;33m\u001b[0m\u001b[0m\n\u001b[0;32m     13\u001b[0m                 math.sin(math.radians(f)) / (zp*zm)))\n\u001b[1;32m---> 14\u001b[1;33m     \u001b[1;32mreturn\u001b[0m \u001b[1;33m(\u001b[0m\u001b[0mpixel_size\u001b[0m \u001b[1;33m/\u001b[0m \u001b[1;36m360.\u001b[0m \u001b[1;33m*\u001b[0m \u001b[1;33m(\u001b[0m\u001b[0marea_list\u001b[0m\u001b[1;33m[\u001b[0m\u001b[1;36m0\u001b[0m\u001b[1;33m]\u001b[0m \u001b[1;33m-\u001b[0m \u001b[0marea_list\u001b[0m\u001b[1;33m[\u001b[0m\u001b[1;36m1\u001b[0m\u001b[1;33m]\u001b[0m\u001b[1;33m)\u001b[0m\u001b[1;33m)\u001b[0m \u001b[1;33m*\u001b[0m \u001b[0mnp\u001b[0m\u001b[1;33m.\u001b[0m\u001b[0mpower\u001b[0m\u001b[1;33m(\u001b[0m\u001b[1;36m10.0\u001b[0m\u001b[1;33m,\u001b[0m\u001b[1;33m-\u001b[0m\u001b[1;36m4\u001b[0m\u001b[1;33m)\u001b[0m\u001b[1;33m\u001b[0m\u001b[1;33m\u001b[0m\u001b[0m\n\u001b[0m",
-      "\u001b[1;31mKeyboardInterrupt\u001b[0m: "
-     ]
-    }
-   ],
-   "source": [
-    "\n",
-    "\"\"\"Create a list of the carbon values\"\"\"\n",
-    "carbon_values = []\n",
-    "\n",
-    "\"\"\"Open the raster\"\"\"\n",
-    "with rasterio.open(file) as raster_file:\n",
-    "\n",
-    "    gt = raster_file.transform # Get all the raster properties on a list.\n",
-    "    pixel_size = gt[0]\n",
-    "\n",
-    "    \"\"\"Iterate on the gdf\"\"\"\n",
-    "    for row_index, row in gdf.loc[233:233].iterrows(): # gdf.loc[0:1].iterrows():\n",
-    "        geo_row = gpd.GeoSeries(row['geometry'])\n",
-    "\n",
-    "        print(\"\\r\", \" working with the country {} \".format(row[\"ADM0_NAME\"]))\n",
-    "\n",
-    "        \"\"\"Do the masking\"\"\"\n",
-    "        out_image, out_transform = rasterio.mask.mask(raster_file, geo_row, crop=True)\n",
-    "        print(\"the masking has been done\")\n",
-    "        \"\"\"get the pixel area value\"\"\"\n",
-    "        \n",
-    "        # Create a global raster where each pixel's value corresponds to its true area in hectares.\n",
-    "\n",
-    "        # Obtain the number of tiles in both directions.\n",
-    "        height = out_image.shape[1]\n",
-    "        width  = out_image.shape[2]\n",
-    "        \n",
-    "        cols, rows = np.meshgrid(np.arange(width), np.arange(height))\n",
-    "\n",
-    "        # Transform the tile number coordinates to real coordinates and extract only latitude information. \n",
-    "        ys = rasterio.transform.xy(out_transform, rows, cols)[1]\n",
-    "        latitudes = np.array(ys) # Cast the list of arrays to a 2D array for computational convenience.\n",
-    "\n",
-    "        # Iterate over the latitudes matrix, calculate the area of each tile and store it in the real_raster_areas array.\n",
-    "        real_raster_areas = np.empty(np.shape(latitudes))\n",
-    "        for i, latitude_array in enumerate(latitudes):\n",
-    "            for j, latitude in enumerate(latitude_array):\n",
-    "                real_raster_areas[i,j] = area_of_pixel(pixel_size, latitude)\n",
-    "\n",
-    "        # Calculate the total carbon stock in each tile: tonnes/hectare * hectares = tonnes.    \n",
-    "        total_carbon_stock_array = real_raster_areas * out_image[0,0:height,0:width]\n",
-    "\n",
-    "        # Sum all the carbon stock values in the country treating NaNs as 0.0. \n",
-    "        total_carbon_stock = np.nansum(total_carbon_stock_array) \n",
-    "\n",
-    "        \"\"\"Sum the values ignoring the nan values\"\"\"\n",
-    "        carbon_total = np.nansum(out_image) # nansum treats nan values as 0, we have to do this since with sum we get as result nan\n",
-    "\n",
-    "        \"\"\"Append the value to the list\"\"\"\n",
-    "        # carbon_values.append(total_carbon_stock)\n",
-    "\n",
-    "        print(\"\\r\", \"the country {} is finished\".format(row[\"ADM0_NAME\"]), end=\"\") #this is, so we delete the previous print\n",
-    "        \n",
-    "print(\"\\r\", \"Finished calculating {} year raster\".format(file_year), end=\"\")\n",
-    "\n",
-    "\n",
-    "\"\"\"Transform the list into a dataframe with the header of the year\"\"\"\n",
-    "# carbon_values_s = pd.DataFrame(carbon_values, columns = [file_year])\n",
-    "\n",
-    "\"\"\"Append the dataframe to the final dataframe\"\"\"\n",
-    "# df_final = df_final.join(carbon_values_s)\n",
-    "\n",
-    "\"\"\"Export the result\"\"\"\n",
-    "# df_final.to_csv(\"total_carbon.csv\")"
-   ]
-  },
-  {
-   "cell_type": "code",
-   "execution_count": 20,
-   "metadata": {},
-   "outputs": [
-    {
-     "data": {
-      "image/png": "iVBORw0KGgoAAAANSUhEUgAAAYQAAADxCAYAAADLJcAVAAAAOXRFWHRTb2Z0d2FyZQBNYXRwbG90bGliIHZlcnNpb24zLjQuMywgaHR0cHM6Ly9tYXRwbG90bGliLm9yZy/MnkTPAAAACXBIWXMAAAsTAAALEwEAmpwYAAAYt0lEQVR4nO3de5DddZnn8ffTl3QSkpCEXMgkKAHiBWZmo2QDFqOrE0I61uzgVJmaOLtjqpatOAxOjYuOAo4j446rWAqO68CYKSiBUREyY0G5JhCiO+54ARIFucRIBJSQkKhASIAkfXn2j/PtcLpzutPp7pw+nbxfVafOr5/fpZ/zq6Q/53c55xuZiSRJTaPdgCSpMRgIkiTAQJAkFQaCJAkwECRJhYEgSQIaKBAioj0itkbEtoi4YrT7kaQTTTTC5xAiohn4GbAU2A48ALwnMx8b1cYk6QTSKEcIi4FtmflEZh4EbgMuHuWeJOmE0iiBMBd4uurn7aUmSaqTltFuoIgatcPOZUXEamA1QDPN505kyrHuS6qL1517Bo8/+AsWLHwtj//4KcikEU7n6vizl+d/nZkza81rlEDYDpxW9fM8YEffhTJzDbAGYEpMz/NiSX26k46RDd13HJpun3MZPNnBKRN/+1CtafZMeGU/nTufpXn2LLp27R6NNnUcuTfX/qK/eY0SCA8ACyJiPvAMsBL4k9FtSRq+nj/4S5tW1KxXi5YWsrOTaG6GpiA7OslfP0dMnEDLGaez93dmMenfDtD1wp669K4TT0MEQmZ2RsT7gbuBZuCmzHx0lNuSRkytAKjW/roPExGs/9WXDtWWn/kh1v38syybtIomYOL2l2DWDFpOOok82AGdneTBg3S/9NIx7l4nika5qExmfiszX5eZZ2bmJ0e7H2ko+v7h73tk0J/1P/sM6375+V61HNcKwN37biYPHKTpiR3kxDb2v34O63ddz/rfrKFp+jSap02jafJkWs44nabx40fkdejE1BBHCNJY1N+7/v7q7bP+jJgwgdx/ALIbpk6hc+YUWp7Yyfqd/3DY8uu3fOrVH7q6WP/CjSxb+DGa93ceKq/7xXUAXHTu1eS+V7j75VsHHUJSXw1zhCAdD5af9Vf9z8xk3S+uIyZNJFpaiI5OWl54GQ52AJXTRu0z38eSd/yvXqu1T72E9S/cWNlEazPR2c1/eudnei3zwtmTWb/1mpF9MTrheIQgDcPSphW9jgiypblyJNDWBl1dZEdHr+sCAHR2sW7HF1k+9y+Izi6yKVg2aRV377sZgOWv+cChRZef9Vfk/Fc/ktM1oZWWF/Yz/mAXF771k2RLsPE7VzH++a5D/UhDZSBIQ1Trj+/6n376sFr7zPex/ldfOhQMefBgZUYm9LmQDLDul5+n/fUfITo6obOLbDkJgLf9588Qk1oZ99Sv6J4+mQzY+J2rAGjd24k0XJ4ykoZpadOKQ49a+v7B77lesG7HFw+7kLzov11bWWbrNXTMmUbHa2fSNaGV5fMvZ9zzB5m45Vm6Tp1G9/hWutuaD6037oldI/iKdKIyEKQR1BMK/YVD+/T/3u+67bP/nOkPvXjo5+62Zpr2d/Dyb42ne/JJNB3sYt2T13LP/R+nc9I4mg520/6GyhcDdz6zw9NFGjZPGUkjrL8/zMsmrSImjKd96iXE5EkwrpXc9zLrd11fWaApaP71Hi467xOQSevBTppefJmTX+lg/SOfpP31Hzm0re/cewUXXvB3rP/ppw0CjRiPEKR66uqCca0QAR2dldtPi/U7/wGagqaXDtC0dz+x6zmytYV45UBlfp+7iJo2bQEqn3CWRoKBIB0jNa8ttLVVvqKio4McPw5mz+i1To5vY/0jn2T9lk8RLS3sO3sG637+WS684O8O2/49B74CQPPMGYfNk4bCtxZSHUVLC90v7iXaxkHbODpmTARg2Zs/zp43TOGHVR9Gy/376WqrvGdr3f6bfreZnV3HtmmdMDxCkOpgadMKOOM1rHv672maPhVmTiebg+hMlr354zS9+DI//OoHAbjw9ypHAzF5Em3PdbBs4ccOfSIZYNmb/ubV6YUfg6Za3x4vHT0DQaqDDd138PzCqQCse/JausePg244eHIrHVPHkxPaDi1777//NcvP/BBdM0+muaObbG3uta09bzj50HTTvv3knheRRoKBINVJV+ur7+Tv2Xw1d//kf9L23AE6JzbTPa6F5Wd+iGW/+7HKslMn0fTiKzQd6GLf/Elc+NbK9z0uPf8TRMI7Lvw0F/3Hq+k6ZTJxsgNFaWQYCFKdbL7xct506bW9ahu+/zG++80P07S38p1GcbCD9ll/RvPu5+mcMYmX5k3g4KQm9r628i2mzXteYeLOAxDQ3dZCBnDKVDZ030HzzJqDYEmDZiBIdfAf3l+5BvDjGy7nosV/e/gCe/aRe/cRBztYv/sf6Zo1jXv/30fZP7WJTTddzn3/XLm+sH7Lp9j4b1fR9uw+7v33v2b/rAmsf6Ry9JCzT6nb69HxybuMpGOs58vvls+/nHVPXkvzM78GKkNm5t59xEknkfv3V77i+onPAbD/1MrdRz9ac3nNbR6cWfl+o+5xldNQyyatovvll4/p69DxzyMEqV6aKv/dOs44lfZzriJnT6dp1gxy9ik0TT350LedXnTeJ/ju//kwF7X9l3431fJS5Suzv7f2QwCGgUaERwjSMba0aUVl/IO2Ntpf/xFaWpqhs4vuyeO5+8HPceFbP8mBUyvv+N/yx5+F+ZXp7DhY82spNnTfQT7wcK/t19LfeM5SfwwEqQ6ys5Ps7ITHn6gU4tU7juL7D9HW1sbyuX/BhNf/Fntf09bPViqO9AV6cOQxnKVaDARpNGQCr/5R796/n+6dz9K881mmjx/P0luG/67+LX/8WV6e1cysYW9JJwqvIUgNpnv//hHZTsfEJh763/9jRLalE4NHCNJxaGnTCmbOf+1ot6ExxiME6TjV+eQvvKCso2IgSJIAA0GSVBgIkiTAQJAkFQaCJAkwECRJhYEgSQIMBElSMaxAiIinIuLhiHgwIjaV2vSI2BARj5fnaVXLXxkR2yJia0Qsq6qfW7azLSK+EBGOGi5JdTYSRwjvyMyFmbmo/HwFsDEzFwAby89ExNnASuAcoB24PiJ6Rg+/AVgNLCiP9hHoS5J0FI7FKaOLgZvL9M3Au6rqt2Xmgcx8EtgGLI6IOcCUzPxBZiZwS9U6kqQ6GW4gJHBPRGyOiNWlNjszdwKU555v350LPF217vZSm1um+9YPExGrI2JTRGzq4MAwW5ckVRvut51ekJk7ImIWsCEifjrAsrWuC+QA9cOLmWuANQBTYnrNZSRJQzOsI4TM3FGedwPfABYDu8ppIMrz7rL4duC0qtXnATtKfV6NuiSpjoYcCBFxUkRM7pkGLgIeAe4CVpXFVgF3lum7gJUR0RYR86lcPL6/nFbaGxHnl7uL3lu1jiSpToZzymg28I1yh2gL8NXMXB8RDwC3R8QlwC+BFQCZ+WhE3A48BnQCl2VmV9nWpcCXgQnAuvKQJNVRZI7NU/FTYnqeF0tGuw1JGlPuzbWbqz4m0IufVJYkAQaCJKkwECRJgIEgSSoMBEkSYCBIkgoDQZIEGAiSpMJAkCQBBoIkqTAQJEmAgSBJKgwESRJgIEiSCgNBkgQYCJKkwkCQJAEGgiSpMBAkSYCBIEkqDARJEmAgSJIKA0GSBBgIkqTCQJAkAQaCJKkwECRJgIEgSSoMBEkSYCBIkoojBkJE3BQRuyPikara9IjYEBGPl+dpVfOujIhtEbE1IpZV1c+NiIfLvC9ERJR6W0R8vdTvi4jTR/g1SpIGYTBHCF8G2vvUrgA2ZuYCYGP5mYg4G1gJnFPWuT4imss6NwCrgQXl0bPNS4DnM/Ms4DrgmqG+GEnS0B0xEDLzu8BzfcoXAzeX6ZuBd1XVb8vMA5n5JLANWBwRc4ApmfmDzEzglj7r9GxrLbCk5+hBklQ/Q72GMDszdwKU51mlPhd4umq57aU2t0z3rfdaJzM7gT3AKUPsS5I0RC0jvL1a7+xzgPpA6xy+8YjVVE47MZ6JQ+lPktSPoR4h7CqngSjPu0t9O3Ba1XLzgB2lPq9Gvdc6EdECnMzhp6gAyMw1mbkoMxe10jbE1iVJtQw1EO4CVpXpVcCdVfWV5c6h+VQuHt9fTivtjYjzy/WB9/ZZp2db7wa+Xa4zSJLq6IinjCLia8DbgRkRsR34OPBp4PaIuAT4JbACIDMfjYjbgceATuCyzOwqm7qUyh1LE4B15QFwI3BrRGyjcmSwckRemSTpqMRYfTM+JabnebFktNuQpDHl3ly7OTMX1ZrnJ5UlSYCBIEkqDARJEmAgSJIKA0GSBBgIkqTCQJAkAQaCJKkwECRJgIEgSSoMBEkSYCBIkgoDQZIEjOFAeN25Z7Ch+47RbkOSjhtjNhAkSSPLQJAkAQaCJKkYs4Hws81PsLRpxWi3IUnHjTEbCD28sCxJI2PMB4IkaWSM+UDwtJEkjYwxHwiSpJFhIEiSAANBklQYCJIkwECQJBUGgiQJMBAkSYWBIEkCDARJUmEgSJKAQQRCRNwUEbsj4pGq2tUR8UxEPFge76yad2VEbIuIrRGxrKp+bkQ8XOZ9ISKi1Nsi4uulfl9EnD7Cr1GSNAiDOUL4MtBeo35dZi4sj28BRMTZwErgnLLO9RHRXJa/AVgNLCiPnm1eAjyfmWcB1wHXDPG1SJKG4YiBkJnfBZ4b5PYuBm7LzAOZ+SSwDVgcEXOAKZn5g8xM4BbgXVXr3Fym1wJLeo4eJEn1M5xrCO+PiJ+UU0rTSm0u8HTVMttLbW6Z7lvvtU5mdgJ7gFNq/cKIWB0RmyJiUwcHhtG6JKmvoQbCDcCZwEJgJ/C5Uq/1zj4HqA+0zuHFzDWZuSgzF7XSdlQNS5IGNqRAyMxdmdmVmd3APwGLy6ztwGlVi84DdpT6vBr1XutERAtwMoM/RSVJGiFDCoRyTaDHHwE9dyDdBawsdw7Np3Lx+P7M3AnsjYjzy/WB9wJ3Vq2zqky/G/h2uc4gSaqjliMtEBFfA94OzIiI7cDHgbdHxEIqp3aeAt4HkJmPRsTtwGNAJ3BZZnaVTV1K5Y6lCcC68gC4Ebg1IrZROTJYOQKvS5J0lGKsvhmfEtPzvFgy2m1I0phyb67dnJmLas3zk8qSJMBAkCQVBoIkCTAQJEmFgdDHhu47iHPPYUP3HaPdiiTVlYFQpScE7nng6kM/GwySThQGQh/dzy44rGYoSDoRGAhVesLAUJB0IjIQ+lErFCTpeGYgVFn84xW9fu5+doHBIOmEYSBUmfYH2wBoOvXxQ7XqaUk6nhkI1fr5Xqfz/+RzLG1aUXOeJB0vDIQqzdMqA79VnyZ6ZvscJt/2w9FqSZLqxkCo8off+xkAXdl9qLbqPe8frXYkqa6OOB7CieRbv/odblhzMa37khfemLT9pol53/v+aLclSXVhIFQ58I5fcWr3swCcMsq9SFK9ecqoWnfXkZeRpOOUgSBJAgwESVJhIEiSAANBklQYCJIkwECQJBUGgiQJMBAkSYWBIEkCDARJUmEgSJIAA0GSVBgIkiRgEIEQEadFxHciYktEPBoRf1nq0yNiQ0Q8Xp6nVa1zZURsi4itEbGsqn5uRDxc5n0hIqLU2yLi66V+X0ScfgxeqyRpAIM5QugEPpiZbwTOBy6LiLOBK4CNmbkA2Fh+psxbCZwDtAPXR0Rz2dYNwGpgQXm0l/olwPOZeRZwHXDNCLw2SdJROGIgZObOzPxRmd4LbAHmAhcDN5fFbgbeVaYvBm7LzAOZ+SSwDVgcEXOAKZn5g8xM4JY+6/Rsay2wpOfoQZJUH0d1DaGcynkTcB8wOzN3QiU0gFllsbnA01WrbS+1uWW6b73XOpnZCezBQcskqa4GHQgRMQn4F+ADmfniQIvWqOUA9YHW6dvD6ojYFBGbOjhwpJYlSUdhUIEQEa1UwuArmfmvpbyrnAaiPO8u9e3AaVWrzwN2lPq8GvVe60REC3Ay8FzfPjJzTWYuysxFrbQNpnVJ0iAN5i6jAG4EtmTmtVWz7gJWlelVwJ1V9ZXlzqH5VC4e319OK+2NiPPLNt/bZ52ebb0b+Ha5ziBJqpOWQSxzAfCnwMMR8WCpXQV8Grg9Ii4BfgmsAMjMRyPiduAxKncoXZaZPaPXXwp8GZgArCsPqATOrRGxjcqRwcrhvSxJ0tGKsfpGfEpMz/NiyWi3IUljyr25dnNmLqo1z08qS5IAA0GSVBgIkiTAQJAkFQaCJAkwECRJhYEgSQIMBElSYSBIkgADQZJUGAiSJMBAkCQVBoIkCTAQJEmFgSBJAgwESVJhIEiSAANBkupuQ/cdo91CTQaCJAkwECRJhYEgSXW2tGnFaLdQk4EgSQIMBElSYSBIkgADQZJUGAiSJMBAkCQVBoIkCTAQJEmFgSBJAgwESVJxxECIiNMi4jsRsSUiHo2Ivyz1qyPimYh4sDzeWbXOlRGxLSK2RsSyqvq5EfFwmfeFiIhSb4uIr5f6fRFx+jF4rZKkAQzmCKET+GBmvhE4H7gsIs4u867LzIXl8S2AMm8lcA7QDlwfEc1l+RuA1cCC8mgv9UuA5zPzLOA64JrhvzRJ0tE4YiBk5s7M/FGZ3gtsAeYOsMrFwG2ZeSAznwS2AYsjYg4wJTN/kJkJ3AK8q2qdm8v0WmBJz9GDJKk+juoaQjmV8ybgvlJ6f0T8JCJuiohppTYXeLpqte2lNrdM9633WiczO4E9wCk1fv/qiNgUEZs6OHA0rUuSjmDQgRARk4B/AT6QmS9SOf1zJrAQ2Al8rmfRGqvnAPWB1uldyFyTmYsyc1ErbYNtXZI0CIMKhIhopRIGX8nMfwXIzF2Z2ZWZ3cA/AYvL4tuB06pWnwfsKPV5Neq91omIFuBk4LmhvCBJ0tAM5i6jAG4EtmTmtVX1OVWL/RHwSJm+C1hZ7hyaT+Xi8f2ZuRPYGxHnl22+F7izap1VZfrdwLfLdQZJUp20DGKZC4A/BR6OiAdL7SrgPRGxkMqpnaeA9wFk5qMRcTvwGJU7lC7LzK6y3qXAl4EJwLrygErg3BoR26gcGawczouSJB29GKtvxKfE9Dwvlox2G5I0ptybazdn5qJa8/yksiQJGNwpI0nSGLeh+w4ABvqIl0cIkiRgDF9DiIi9wNbR7mMAM4Bfj3YT/Wjk3qCx+2vk3qCx+2vk3qCx+xvJ3l6bmTNrzRjLp4y29ndhpBFExKZG7a+Re4PG7q+Re4PG7q+Re4PG7q9evXnKSJIEGAiSpGIsB8Ka0W7gCBq5v0buDRq7v0buDRq7v0buDRq7v7r0NmYvKkuSRtZYPkKQJI2gMRkIEdFehufcFhFX1PH3PlWGAH0wIjaV2vSI2BARj5fnaVXLH9VQokfZy00RsTsiHqmqjVgvwx3WtJ/+GmLY1eh/WNiG2H8D9Dfq+y8ixkfE/RHxUOntbxts3/XX36jvu6rtNkfEjyPim4207wDIzDH1AJqBnwNnAOOAh4Cz6/S7nwJm9Kl9BriiTF8BXFOmzy69tQHzS8/NZd79wFuojAOxDlg+hF7eBrwZeORY9AL8OfCPZXol8PUR6O9q4EM1lq1rf8Ac4M1lejLws9JDQ+y/Afob9f1XtjOpTLdSGSzr/Abad/31N+r7rup3Xg58Ffhmw/2/PZqFG+FRdsLdVT9fCVxZp9/9FIcHwlZgTpmeQ+XzEYf1Bdxdep8D/LSq/h7gS0Ps53R6/8EdsV56linTLVQ+FBPD7K+//5Sj0l/Vdu8Eljba/qvRX0PtP2Ai8CPgvEbcd336a4h9R2UcmI3A7/NqIDTMvhuLp4z6G6KzHhK4JyI2R8TqUpudlbEeKM+zjtDnQEOJDtdI9jKoYU2HoK7Drh5J9B4WtuH2X4zysLX99NQcla/C3w1syMyG2nf99AcNsO+AzwMfBrqrag2z78ZiIAxquM1j5ILMfDOwHLgsIt42wLJDGUr0WDlmw5oepboPuzqQOHxY2H4XbZD+GmL/ZWWkxIVU3u0ujojfHmDxuu+7fvob9X0XEX8A7M7MzUdatt699RiLgdDfEJ3HXGbuKM+7gW9QGTZ0V5TR48rz7iP0OdBQosM1kr2M+LCm2UDDrkaNYWFpoP1Xq79G2n+lnxeA/wu000D7rlZ/DbLvLgD+MCKeAm4Dfj8i/pkG2ndjMRAeABZExPyIGEflwsldx/qXRsRJETG5Zxq4iMqwodXDf66i97CgRzuU6HCNZC8jPqxpNMiwq2Vbhw0LS4Psv/76a4T9FxEzI2JqmZ4AXAj8lMbZdzX7a4R9l5lXZua8zDydyt+tb2fmf6VB9l1Pk2PuAbyTyp0XPwc+WqffeQaVK/4PAY/2/F4q5+c2Ao+X5+lV63y09LiVqjuJgEVU/kH+HPgiQ7tg9jUqh74dVN4VXDKSvQDjgTuAbVTuaDhjBPq7FXgY+En5hztnNPoDfo/KYfRPgAfL452Nsv8G6G/U9x/wu8CPSw+PAH8z0v8Phrnv+utv1Pddnz7fzqsXlRti32Wmn1SWJFWMxVNGkqRjwECQJAEGgiSpMBAkSYCBIEkqDARJEmAgSJIKA0GSBMD/B81fFuVdarPWAAAAAElFTkSuQmCC",
-      "text/plain": [
-       "<Figure size 432x288 with 1 Axes>"
-=======
     },
     {
       "cell_type": "code",
@@ -363,7 +57,6 @@
       "metadata": {},
       "source": [
         "Given the path to the directory containing the carbon stock rasters for each year, the function `get_raster_data` iterates over all the files in the directory and stores the paths inside a list. Later, the script will iterate over this list to load the carbon stock data and perform the country-level aggregation year-by-year. "
->>>>>>> ddcdc683
       ]
     },
     {
@@ -399,100 +92,6 @@
         "\n",
         "vcs_raster_list = get_raster_data(vcs_rasters_directory)"
       ]
-<<<<<<< HEAD
-     },
-     "execution_count": 20,
-     "metadata": {},
-     "output_type": "execute_result"
-    }
-   ],
-   "source": [
-    "show(out_image)"
-   ]
-  },
-  {
-   "cell_type": "code",
-   "execution_count": 21,
-   "metadata": {},
-   "outputs": [
-    {
-     "data": {
-      "text/plain": [
-       "4.42091052"
-      ]
-     },
-     "execution_count": 21,
-     "metadata": {},
-     "output_type": "execute_result"
-    }
-   ],
-   "source": [
-    "(out_image.nbytes) / np.power(10.0,9)"
-   ]
-  },
-  {
-   "cell_type": "code",
-   "execution_count": null,
-   "metadata": {},
-   "outputs": [],
-   "source": [
-    "height = out_image.shape[2]\n",
-    "width  = out_image.shape[1]\n",
-    "\n",
-    "total_acumulated_carbon_stock = 0\n",
-    "\n",
-    "if out_image.nbytes > (5* 10**9):\n",
-    "    print(\"the country  exceeds 5Gb of memory, we will split the array in tiles of 1000. Current size is GB: {} \".format(row[\"ADM0_NAME\"], (out_image.nbytes) / np.power(10.0,9)))\n",
-    "\n",
-    "    tilesize = 1000\n",
-    "    total_acumulated_carbon_stock = 0\n",
-    "\n",
-    "    for i in range(0, width, tilesize): # [0:3] tilesize marks from where to where in width\n",
-    "        w0 = i #start of the array\n",
-    "        w_plus = min(i+tilesize, width) - i #addition value\n",
-    "        w1 = w0 + w_plus\n",
-    "        for j in range(0, height, tilesize):\n",
-    "            # [0:3] this is for the edge parts, so we don't get nodata from the borders\n",
-    "            h0 = j\n",
-    "            h_plus = min(j+tilesize, height) - j #addition value\n",
-    "            h1 = h0 + h_plus\n",
-    "            print(\"w0 \", w0, \"w1 \", w1, \"h0 \", h0, \"h1 \", h1)\n",
-    "            cols, rows = np.meshgrid(np.arange(w0, w1), np.arange(h0, h1))\n",
-    "\n",
-    "            # Transform the tile number coordinates to real coordinates and extract only latitude information. \n",
-    "            ys = rasterio.transform.xy(out_transform, rows, cols)[1] # [0] is xs\n",
-    "            latitudes = np.array(ys) # Cast the list of arrays to a 2D array for computational convenience.\n",
-    "\n",
-    "            # Iterate over the latitudes matrix, calculate the area of each tile and store it in the real_raster_areas array.\n",
-    "            real_raster_areas = np.empty(np.shape(latitudes))\n",
-    "            for i, latitude_array in enumerate(latitudes):\n",
-    "                for j, latitude in enumerate(latitude_array):\n",
-    "                    real_raster_areas[i,j] = area_of_pixel(pixel_size, latitude)\n",
-    "\n",
-    "            # Calculate the total carbon stock in each tile: tonnes/hectare * hectares = tonnes.    \n",
-    "            total_carbon_stock_array = real_raster_areas * np.transpose(out_image[0,w0:w1,h0:h1])\n",
-    "\n",
-    "            # Sum all the carbon stock values in the country treating NaNs as 0.0. \n",
-    "            total_carbon_stock = np.nansum(total_carbon_stock_array) \n",
-    "            \n",
-    "            total_acumulated_carbon_stock += total_carbon_stock\n",
-    "            # print(total_carbon_stock)\n",
-    "    print(total_acumulated_carbon_stock)"
-   ]
-  },
-  {
-   "cell_type": "markdown",
-   "metadata": {},
-   "source": [
-    "Here is the same code separated in different blocks for testing"
-   ]
-  },
-  {
-   "cell_type": "code",
-   "execution_count": 5,
-   "metadata": {},
-   "outputs": [
-=======
     },
     {
       "cell_type": "markdown",
@@ -525,7 +124,6 @@
         "country_polygons = load_country_polygons(country_polygons_file)"
       ]
     },
->>>>>>> ddcdc683
     {
       "cell_type": "markdown",
       "metadata": {},
